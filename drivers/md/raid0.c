/*
   raid0.c : Multiple Devices driver for Linux
             Copyright (C) 1994-96 Marc ZYNGIER
	     <zyngier@ufr-info-p7.ibp.fr> or
	     <maz@gloups.fdn.fr>
             Copyright (C) 1999, 2000 Ingo Molnar, Red Hat


   RAID-0 management functions.

   This program is free software; you can redistribute it and/or modify
   it under the terms of the GNU General Public License as published by
   the Free Software Foundation; either version 2, or (at your option)
   any later version.
   
   You should have received a copy of the GNU General Public License
   (for example /usr/src/linux/COPYING); if not, write to the Free
   Software Foundation, Inc., 675 Mass Ave, Cambridge, MA 02139, USA.  
*/

#include <linux/blkdev.h>
#include <linux/seq_file.h>
#include <linux/slab.h>
#include "md.h"
#include "raid0.h"
#include "raid5.h"

static int raid0_congested(void *data, int bits)
{
	struct mddev *mddev = data;
	struct r0conf *conf = mddev->private;
	struct md_rdev **devlist = conf->devlist;
	int raid_disks = conf->strip_zone[0].nb_dev;
	int i, ret = 0;

	if (mddev_congested(mddev, bits))
		return 1;

	for (i = 0; i < raid_disks && !ret ; i++) {
		struct request_queue *q = bdev_get_queue(devlist[i]->bdev);

		ret |= bdi_congested(&q->backing_dev_info, bits);
	}
	return ret;
}

/*
 * inform the user of the raid configuration
*/
static void dump_zones(struct mddev *mddev)
{
	int j, k;
	sector_t zone_size = 0;
	sector_t zone_start = 0;
	char b[BDEVNAME_SIZE];
	struct r0conf *conf = mddev->private;
	int raid_disks = conf->strip_zone[0].nb_dev;
	printk(KERN_INFO "md: RAID0 configuration for %s - %d zone%s\n",
	       mdname(mddev),
	       conf->nr_strip_zones, conf->nr_strip_zones==1?"":"s");
	for (j = 0; j < conf->nr_strip_zones; j++) {
		printk(KERN_INFO "md: zone%d=[", j);
		for (k = 0; k < conf->strip_zone[j].nb_dev; k++)
			printk(KERN_CONT "%s%s", k?"/":"",
			bdevname(conf->devlist[j*raid_disks
						+ k]->bdev, b));
		printk(KERN_CONT "]\n");

		zone_size  = conf->strip_zone[j].zone_end - zone_start;
		printk(KERN_INFO "      zone-offset=%10lluKB, "
				"device-offset=%10lluKB, size=%10lluKB\n",
			(unsigned long long)zone_start>>1,
			(unsigned long long)conf->strip_zone[j].dev_start>>1,
			(unsigned long long)zone_size>>1);
		zone_start = conf->strip_zone[j].zone_end;
	}
	printk(KERN_INFO "\n");
}

static int create_strip_zones(struct mddev *mddev, struct r0conf **private_conf)
{
	int i, c, err;
	sector_t curr_zone_end, sectors;
	struct md_rdev *smallest, *rdev1, *rdev2, *rdev, **dev;
	struct strip_zone *zone;
	int cnt;
	char b[BDEVNAME_SIZE];
	char b2[BDEVNAME_SIZE];
	struct r0conf *conf = kzalloc(sizeof(*conf), GFP_KERNEL);

	if (!conf)
		return -ENOMEM;
	list_for_each_entry(rdev1, &mddev->disks, same_set) {
		pr_debug("md/raid0:%s: looking at %s\n",
			 mdname(mddev),
			 bdevname(rdev1->bdev, b));
		c = 0;

		/* round size to chunk_size */
		sectors = rdev1->sectors;
		sector_div(sectors, mddev->chunk_sectors);
		rdev1->sectors = sectors * mddev->chunk_sectors;

		list_for_each_entry(rdev2, &mddev->disks, same_set) {
			pr_debug("md/raid0:%s:   comparing %s(%llu)"
				 " with %s(%llu)\n",
				 mdname(mddev),
				 bdevname(rdev1->bdev,b),
				 (unsigned long long)rdev1->sectors,
				 bdevname(rdev2->bdev,b2),
				 (unsigned long long)rdev2->sectors);
			if (rdev2 == rdev1) {
				pr_debug("md/raid0:%s:   END\n",
					 mdname(mddev));
				break;
			}
			if (rdev2->sectors == rdev1->sectors) {
				/*
				 * Not unique, don't count it as a new
				 * group
				 */
				pr_debug("md/raid0:%s:   EQUAL\n",
					 mdname(mddev));
				c = 1;
				break;
			}
			pr_debug("md/raid0:%s:   NOT EQUAL\n",
				 mdname(mddev));
		}
		if (!c) {
			pr_debug("md/raid0:%s:   ==> UNIQUE\n",
				 mdname(mddev));
			conf->nr_strip_zones++;
			pr_debug("md/raid0:%s: %d zones\n",
				 mdname(mddev), conf->nr_strip_zones);
		}
	}
	pr_debug("md/raid0:%s: FINAL %d zones\n",
		 mdname(mddev), conf->nr_strip_zones);
	err = -ENOMEM;
	conf->strip_zone = kzalloc(sizeof(struct strip_zone)*
				conf->nr_strip_zones, GFP_KERNEL);
	if (!conf->strip_zone)
		goto abort;
	conf->devlist = kzalloc(sizeof(struct md_rdev*)*
				conf->nr_strip_zones*mddev->raid_disks,
				GFP_KERNEL);
	if (!conf->devlist)
		goto abort;

	/* The first zone must contain all devices, so here we check that
	 * there is a proper alignment of slots to devices and find them all
	 */
	zone = &conf->strip_zone[0];
	cnt = 0;
	smallest = NULL;
	dev = conf->devlist;
	err = -EINVAL;
	list_for_each_entry(rdev1, &mddev->disks, same_set) {
		int j = rdev1->raid_disk;

		if (mddev->level == 10) {
			/* taking over a raid10-n2 array */
			j /= 2;
			rdev1->new_raid_disk = j;
		}

		if (mddev->level == 1) {
			/* taiking over a raid1 array-
			 * we have only one active disk
			 */
			j = 0;
			rdev1->new_raid_disk = j;
		}

		if (j < 0 || j >= mddev->raid_disks) {
			printk(KERN_ERR "md/raid0:%s: bad disk number %d - "
			       "aborting!\n", mdname(mddev), j);
			goto abort;
		}
		if (dev[j]) {
			printk(KERN_ERR "md/raid0:%s: multiple devices for %d - "
			       "aborting!\n", mdname(mddev), j);
			goto abort;
		}
		dev[j] = rdev1;

		disk_stack_limits(mddev->gendisk, rdev1->bdev,
				  rdev1->data_offset << 9);
		/* as we don't honour merge_bvec_fn, we must never risk
		 * violating it, so limit ->max_segments to 1, lying within
		 * a single page.
		 */

		if (rdev1->bdev->bd_disk->queue->merge_bvec_fn) {
			blk_queue_max_segments(mddev->queue, 1);
			blk_queue_segment_boundary(mddev->queue,
						   PAGE_CACHE_SIZE - 1);
		}
		if (!smallest || (rdev1->sectors < smallest->sectors))
			smallest = rdev1;
		cnt++;
	}
	if (cnt != mddev->raid_disks) {
		printk(KERN_ERR "md/raid0:%s: too few disks (%d of %d) - "
		       "aborting!\n", mdname(mddev), cnt, mddev->raid_disks);
		goto abort;
	}
	zone->nb_dev = cnt;
	zone->zone_end = smallest->sectors * cnt;

	curr_zone_end = zone->zone_end;

	/* now do the other zones */
	for (i = 1; i < conf->nr_strip_zones; i++)
	{
		int j;

		zone = conf->strip_zone + i;
		dev = conf->devlist + i * mddev->raid_disks;

		pr_debug("md/raid0:%s: zone %d\n", mdname(mddev), i);
		zone->dev_start = smallest->sectors;
		smallest = NULL;
		c = 0;

		for (j=0; j<cnt; j++) {
			rdev = conf->devlist[j];
			if (rdev->sectors <= zone->dev_start) {
				pr_debug("md/raid0:%s: checking %s ... nope\n",
					 mdname(mddev),
					 bdevname(rdev->bdev, b));
				continue;
			}
			pr_debug("md/raid0:%s: checking %s ..."
				 " contained as device %d\n",
				 mdname(mddev),
				 bdevname(rdev->bdev, b), c);
			dev[c] = rdev;
			c++;
			if (!smallest || rdev->sectors < smallest->sectors) {
				smallest = rdev;
				pr_debug("md/raid0:%s:  (%llu) is smallest!.\n",
					 mdname(mddev),
					 (unsigned long long)rdev->sectors);
			}
		}

		zone->nb_dev = c;
		sectors = (smallest->sectors - zone->dev_start) * c;
		pr_debug("md/raid0:%s: zone->nb_dev: %d, sectors: %llu\n",
			 mdname(mddev),
			 zone->nb_dev, (unsigned long long)sectors);

		curr_zone_end += sectors;
		zone->zone_end = curr_zone_end;

		pr_debug("md/raid0:%s: current zone start: %llu\n",
			 mdname(mddev),
			 (unsigned long long)smallest->sectors);
	}
	mddev->queue->backing_dev_info.congested_fn = raid0_congested;
	mddev->queue->backing_dev_info.congested_data = mddev;

	/*
	 * now since we have the hard sector sizes, we can make sure
	 * chunk size is a multiple of that sector size
	 */
	if ((mddev->chunk_sectors << 9) % queue_logical_block_size(mddev->queue)) {
		printk(KERN_ERR "md/raid0:%s: chunk_size of %d not valid\n",
		       mdname(mddev),
		       mddev->chunk_sectors << 9);
		goto abort;
	}

	blk_queue_io_min(mddev->queue, mddev->chunk_sectors << 9);
	blk_queue_io_opt(mddev->queue,
			 (mddev->chunk_sectors << 9) * mddev->raid_disks);

	pr_debug("md/raid0:%s: done.\n", mdname(mddev));
	*private_conf = conf;

	return 0;
abort:
	kfree(conf->strip_zone);
	kfree(conf->devlist);
	kfree(conf);
	*private_conf = NULL;
	return err;
}

/**
 *	raid0_mergeable_bvec -- tell bio layer if a two requests can be merged
 *	@q: request queue
 *	@bvm: properties of new bio
 *	@biovec: the request that could be merged to it.
 *
 *	Return amount of bytes we can accept at this offset
 */
static int raid0_mergeable_bvec(struct request_queue *q,
				struct bvec_merge_data *bvm,
				struct bio_vec *biovec)
{
	struct mddev *mddev = q->queuedata;
	sector_t sector = bvm->bi_sector + get_start_sect(bvm->bi_bdev);
	int max;
	unsigned int chunk_sectors = mddev->chunk_sectors;
	unsigned int bio_sectors = bvm->bi_size >> 9;

	if (is_power_of_2(chunk_sectors))
		max =  (chunk_sectors - ((sector & (chunk_sectors-1))
						+ bio_sectors)) << 9;
	else
		max =  (chunk_sectors - (sector_div(sector, chunk_sectors)
						+ bio_sectors)) << 9;
	if (max < 0) max = 0; /* bio_add cannot handle a negative return */
	if (max <= biovec->bv_len && bio_sectors == 0)
		return biovec->bv_len;
	else 
		return max;
}

static sector_t raid0_size(struct mddev *mddev, sector_t sectors, int raid_disks)
{
	sector_t array_sectors = 0;
	struct md_rdev *rdev;

	WARN_ONCE(sectors || raid_disks,
		  "%s does not support generic reshape\n", __func__);

	list_for_each_entry(rdev, &mddev->disks, same_set)
		array_sectors += rdev->sectors;

	return array_sectors;
}

static int raid0_run(struct mddev *mddev)
{
	struct r0conf *conf;
	int ret;

	if (mddev->chunk_sectors == 0) {
		printk(KERN_ERR "md/raid0:%s: chunk size must be set.\n",
		       mdname(mddev));
		return -EINVAL;
	}
	if (md_check_no_bitmap(mddev))
		return -EINVAL;
	blk_queue_max_hw_sectors(mddev->queue, mddev->chunk_sectors);

	/* if private is not null, we are here after takeover */
	if (mddev->private == NULL) {
		ret = create_strip_zones(mddev, &conf);
		if (ret < 0)
			return ret;
		mddev->private = conf;
	}
	conf = mddev->private;

	/* calculate array device size */
	md_set_array_sectors(mddev, raid0_size(mddev, 0, 0));

	printk(KERN_INFO "md/raid0:%s: md_size is %llu sectors.\n",
	       mdname(mddev),
	       (unsigned long long)mddev->array_sectors);
	/* calculate the max read-ahead size.
	 * For read-ahead of large files to be effective, we need to
	 * readahead at least twice a whole stripe. i.e. number of devices
	 * multiplied by chunk size times 2.
	 * If an individual device has an ra_pages greater than the
	 * chunk size, then we will not drive that device as hard as it
	 * wants.  We consider this a configuration error: a larger
	 * chunksize should be used in that case.
	 */
	{
		int stripe = mddev->raid_disks *
			(mddev->chunk_sectors << 9) / PAGE_SIZE;
		if (mddev->queue->backing_dev_info.ra_pages < 2* stripe)
			mddev->queue->backing_dev_info.ra_pages = 2* stripe;
	}

	blk_queue_merge_bvec(mddev->queue, raid0_mergeable_bvec);
	dump_zones(mddev);
	return md_integrity_register(mddev);
}

static int raid0_stop(struct mddev *mddev)
{
	struct r0conf *conf = mddev->private;

	blk_sync_queue(mddev->queue); /* the unplug fn references 'conf'*/
	kfree(conf->strip_zone);
	kfree(conf->devlist);
	kfree(conf);
	mddev->private = NULL;
	return 0;
}

/* Find the zone which holds a particular offset
 * Update *sectorp to be an offset in that zone
 */
static struct strip_zone *find_zone(struct r0conf *conf,
				    sector_t *sectorp)
{
	int i;
	struct strip_zone *z = conf->strip_zone;
	sector_t sector = *sectorp;

	for (i = 0; i < conf->nr_strip_zones; i++)
		if (sector < z[i].zone_end) {
			if (i)
				*sectorp = sector - z[i-1].zone_end;
			return z + i;
		}
	BUG();
}

/*
 * remaps the bio to the target device. we separate two flows.
 * power 2 flow and a general flow for the sake of perfromance
*/
static struct md_rdev *map_sector(struct mddev *mddev, struct strip_zone *zone,
				sector_t sector, sector_t *sector_offset)
{
	unsigned int sect_in_chunk;
	sector_t chunk;
	struct r0conf *conf = mddev->private;
	int raid_disks = conf->strip_zone[0].nb_dev;
	unsigned int chunk_sects = mddev->chunk_sectors;

	if (is_power_of_2(chunk_sects)) {
		int chunksect_bits = ffz(~chunk_sects);
		/* find the sector offset inside the chunk */
		sect_in_chunk  = sector & (chunk_sects - 1);
		sector >>= chunksect_bits;
		/* chunk in zone */
		chunk = *sector_offset;
		/* quotient is the chunk in real device*/
		sector_div(chunk, zone->nb_dev << chunksect_bits);
	} else{
		sect_in_chunk = sector_div(sector, chunk_sects);
		chunk = *sector_offset;
		sector_div(chunk, chunk_sects * zone->nb_dev);
	}
	/*
	*  position the bio over the real device
	*  real sector = chunk in device + starting of zone
	*	+ the position in the chunk
	*/
	*sector_offset = (chunk * chunk_sects) + sect_in_chunk;
	return conf->devlist[(zone - conf->strip_zone)*raid_disks
			     + sector_div(sector, zone->nb_dev)];
}

/*
 * Is io distribute over 1 or more chunks ?
*/
static inline int is_io_in_chunk_boundary(struct mddev *mddev,
			unsigned int chunk_sects, struct bio *bio)
{
	if (likely(is_power_of_2(chunk_sects))) {
		return chunk_sects >= ((bio->bi_sector & (chunk_sects-1))
					+ (bio->bi_size >> 9));
	} else{
		sector_t sector = bio->bi_sector;
		return chunk_sects >= (sector_div(sector, chunk_sects)
						+ (bio->bi_size >> 9));
	}
}

<<<<<<< HEAD
static int raid0_make_request(struct mddev *mddev, struct bio *bio)
=======
static void raid0_make_request(mddev_t *mddev, struct bio *bio)
>>>>>>> 6dd9ad7d
{
	unsigned int chunk_sects;
	sector_t sector_offset;
	struct strip_zone *zone;
	struct md_rdev *tmp_dev;

	if (unlikely(bio->bi_rw & REQ_FLUSH)) {
		md_flush_request(mddev, bio);
		return;
	}

	chunk_sects = mddev->chunk_sectors;
	if (unlikely(!is_io_in_chunk_boundary(mddev, chunk_sects, bio))) {
		sector_t sector = bio->bi_sector;
		struct bio_pair *bp;
		/* Sanity check -- queue functions should prevent this happening */
		if (bio->bi_vcnt != 1 ||
		    bio->bi_idx != 0)
			goto bad_map;
		/* This is a one page bio that upper layers
		 * refuse to split for us, so we need to split it.
		 */
		if (likely(is_power_of_2(chunk_sects)))
			bp = bio_split(bio, chunk_sects - (sector &
							   (chunk_sects-1)));
		else
			bp = bio_split(bio, chunk_sects -
				       sector_div(sector, chunk_sects));
		raid0_make_request(mddev, &bp->bio1);
		raid0_make_request(mddev, &bp->bio2);
		bio_pair_release(bp);
		return;
	}

	sector_offset = bio->bi_sector;
	zone =  find_zone(mddev->private, &sector_offset);
	tmp_dev = map_sector(mddev, zone, bio->bi_sector,
			     &sector_offset);
	bio->bi_bdev = tmp_dev->bdev;
	bio->bi_sector = sector_offset + zone->dev_start +
		tmp_dev->data_offset;

	generic_make_request(bio);
	return;

bad_map:
	printk("md/raid0:%s: make_request bug: can't convert block across chunks"
	       " or bigger than %dk %llu %d\n",
	       mdname(mddev), chunk_sects / 2,
	       (unsigned long long)bio->bi_sector, bio->bi_size >> 10);

	bio_io_error(bio);
	return;
}

static void raid0_status(struct seq_file *seq, struct mddev *mddev)
{
	seq_printf(seq, " %dk chunks", mddev->chunk_sectors / 2);
	return;
}

static void *raid0_takeover_raid45(struct mddev *mddev)
{
	struct md_rdev *rdev;
	struct r0conf *priv_conf;

	if (mddev->degraded != 1) {
		printk(KERN_ERR "md/raid0:%s: raid5 must be degraded! Degraded disks: %d\n",
		       mdname(mddev),
		       mddev->degraded);
		return ERR_PTR(-EINVAL);
	}

	list_for_each_entry(rdev, &mddev->disks, same_set) {
		/* check slot number for a disk */
		if (rdev->raid_disk == mddev->raid_disks-1) {
			printk(KERN_ERR "md/raid0:%s: raid5 must have missing parity disk!\n",
			       mdname(mddev));
			return ERR_PTR(-EINVAL);
		}
	}

	/* Set new parameters */
	mddev->new_level = 0;
	mddev->new_layout = 0;
	mddev->new_chunk_sectors = mddev->chunk_sectors;
	mddev->raid_disks--;
	mddev->delta_disks = -1;
	/* make sure it will be not marked as dirty */
	mddev->recovery_cp = MaxSector;

	create_strip_zones(mddev, &priv_conf);
	return priv_conf;
}

static void *raid0_takeover_raid10(struct mddev *mddev)
{
	struct r0conf *priv_conf;

	/* Check layout:
	 *  - far_copies must be 1
	 *  - near_copies must be 2
	 *  - disks number must be even
	 *  - all mirrors must be already degraded
	 */
	if (mddev->layout != ((1 << 8) + 2)) {
		printk(KERN_ERR "md/raid0:%s:: Raid0 cannot takover layout: 0x%x\n",
		       mdname(mddev),
		       mddev->layout);
		return ERR_PTR(-EINVAL);
	}
	if (mddev->raid_disks & 1) {
		printk(KERN_ERR "md/raid0:%s: Raid0 cannot takover Raid10 with odd disk number.\n",
		       mdname(mddev));
		return ERR_PTR(-EINVAL);
	}
	if (mddev->degraded != (mddev->raid_disks>>1)) {
		printk(KERN_ERR "md/raid0:%s: All mirrors must be already degraded!\n",
		       mdname(mddev));
		return ERR_PTR(-EINVAL);
	}

	/* Set new parameters */
	mddev->new_level = 0;
	mddev->new_layout = 0;
	mddev->new_chunk_sectors = mddev->chunk_sectors;
	mddev->delta_disks = - mddev->raid_disks / 2;
	mddev->raid_disks += mddev->delta_disks;
	mddev->degraded = 0;
	/* make sure it will be not marked as dirty */
	mddev->recovery_cp = MaxSector;

	create_strip_zones(mddev, &priv_conf);
	return priv_conf;
}

static void *raid0_takeover_raid1(struct mddev *mddev)
{
	struct r0conf *priv_conf;

	/* Check layout:
	 *  - (N - 1) mirror drives must be already faulty
	 */
	if ((mddev->raid_disks - 1) != mddev->degraded) {
		printk(KERN_ERR "md/raid0:%s: (N - 1) mirrors drives must be already faulty!\n",
		       mdname(mddev));
		return ERR_PTR(-EINVAL);
	}

	/* Set new parameters */
	mddev->new_level = 0;
	mddev->new_layout = 0;
	mddev->new_chunk_sectors = 128; /* by default set chunk size to 64k */
	mddev->delta_disks = 1 - mddev->raid_disks;
	mddev->raid_disks = 1;
	/* make sure it will be not marked as dirty */
	mddev->recovery_cp = MaxSector;

	create_strip_zones(mddev, &priv_conf);
	return priv_conf;
}

static void *raid0_takeover(struct mddev *mddev)
{
	/* raid0 can take over:
	 *  raid4 - if all data disks are active.
	 *  raid5 - providing it is Raid4 layout and one disk is faulty
	 *  raid10 - assuming we have all necessary active disks
	 *  raid1 - with (N -1) mirror drives faulty
	 */
	if (mddev->level == 4)
		return raid0_takeover_raid45(mddev);

	if (mddev->level == 5) {
		if (mddev->layout == ALGORITHM_PARITY_N)
			return raid0_takeover_raid45(mddev);

		printk(KERN_ERR "md/raid0:%s: Raid can only takeover Raid5 with layout: %d\n",
		       mdname(mddev), ALGORITHM_PARITY_N);
	}

	if (mddev->level == 10)
		return raid0_takeover_raid10(mddev);

	if (mddev->level == 1)
		return raid0_takeover_raid1(mddev);

	printk(KERN_ERR "Takeover from raid%i to raid0 not supported\n",
		mddev->level);

	return ERR_PTR(-EINVAL);
}

static void raid0_quiesce(struct mddev *mddev, int state)
{
}

static struct md_personality raid0_personality=
{
	.name		= "raid0",
	.level		= 0,
	.owner		= THIS_MODULE,
	.make_request	= raid0_make_request,
	.run		= raid0_run,
	.stop		= raid0_stop,
	.status		= raid0_status,
	.size		= raid0_size,
	.takeover	= raid0_takeover,
	.quiesce	= raid0_quiesce,
};

static int __init raid0_init (void)
{
	return register_md_personality (&raid0_personality);
}

static void raid0_exit (void)
{
	unregister_md_personality (&raid0_personality);
}

module_init(raid0_init);
module_exit(raid0_exit);
MODULE_LICENSE("GPL");
MODULE_DESCRIPTION("RAID0 (striping) personality for MD");
MODULE_ALIAS("md-personality-2"); /* RAID0 */
MODULE_ALIAS("md-raid0");
MODULE_ALIAS("md-level-0");<|MERGE_RESOLUTION|>--- conflicted
+++ resolved
@@ -468,11 +468,7 @@
 	}
 }
 
-<<<<<<< HEAD
-static int raid0_make_request(struct mddev *mddev, struct bio *bio)
-=======
-static void raid0_make_request(mddev_t *mddev, struct bio *bio)
->>>>>>> 6dd9ad7d
+static void raid0_make_request(struct mddev *mddev, struct bio *bio)
 {
 	unsigned int chunk_sects;
 	sector_t sector_offset;
