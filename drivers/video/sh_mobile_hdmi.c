/*
 * SH-Mobile High-Definition Multimedia Interface (HDMI) driver
 * for SLISHDMI13T and SLIPHDMIT IP cores
 *
 * Copyright (C) 2010, Guennadi Liakhovetski <g.liakhovetski@gmx.de>
 *
 * This program is free software; you can redistribute it and/or modify
 * it under the terms of the GNU General Public License version 2 as
 * published by the Free Software Foundation.
 */

#include <linux/clk.h>
#include <linux/console.h>
#include <linux/delay.h>
#include <linux/err.h>
#include <linux/init.h>
#include <linux/interrupt.h>
#include <linux/io.h>
#include <linux/module.h>
#include <linux/platform_device.h>
#include <linux/pm_runtime.h>
#include <linux/slab.h>
#include <linux/types.h>
#include <linux/workqueue.h>
#include <sound/soc-dapm.h>
#include <sound/initval.h>

#include <video/sh_mobile_hdmi.h>
#include <video/sh_mobile_lcdc.h>

#include "sh_mobile_lcdcfb.h"

#define HDMI_SYSTEM_CTRL			0x00 /* System control */
#define HDMI_L_R_DATA_SWAP_CTRL_RPKT		0x01 /* L/R data swap control,
							bits 19..16 of 20-bit N for Audio Clock Regeneration packet */
#define HDMI_20_BIT_N_FOR_AUDIO_RPKT_15_8	0x02 /* bits 15..8 of 20-bit N for Audio Clock Regeneration packet */
#define HDMI_20_BIT_N_FOR_AUDIO_RPKT_7_0	0x03 /* bits 7..0 of 20-bit N for Audio Clock Regeneration packet */
#define HDMI_SPDIF_AUDIO_SAMP_FREQ_CTS		0x04 /* SPDIF audio sampling frequency,
							bits 19..16 of Internal CTS */
#define HDMI_INTERNAL_CTS_15_8			0x05 /* bits 15..8 of Internal CTS */
#define HDMI_INTERNAL_CTS_7_0			0x06 /* bits 7..0 of Internal CTS */
#define HDMI_EXTERNAL_CTS_19_16			0x07 /* External CTS */
#define HDMI_EXTERNAL_CTS_15_8			0x08 /* External CTS */
#define HDMI_EXTERNAL_CTS_7_0			0x09 /* External CTS */
#define HDMI_AUDIO_SETTING_1			0x0A /* Audio setting.1 */
#define HDMI_AUDIO_SETTING_2			0x0B /* Audio setting.2 */
#define HDMI_I2S_AUDIO_SET			0x0C /* I2S audio setting */
#define HDMI_DSD_AUDIO_SET			0x0D /* DSD audio setting */
#define HDMI_DEBUG_MONITOR_1			0x0E /* Debug monitor.1 */
#define HDMI_DEBUG_MONITOR_2			0x0F /* Debug monitor.2 */
#define HDMI_I2S_INPUT_PIN_SWAP			0x10 /* I2S input pin swap */
#define HDMI_AUDIO_STATUS_BITS_SETTING_1	0x11 /* Audio status bits setting.1 */
#define HDMI_AUDIO_STATUS_BITS_SETTING_2	0x12 /* Audio status bits setting.2 */
#define HDMI_CATEGORY_CODE			0x13 /* Category code */
#define HDMI_SOURCE_NUM_AUDIO_WORD_LEN		0x14 /* Source number/Audio word length */
#define HDMI_AUDIO_VIDEO_SETTING_1		0x15 /* Audio/Video setting.1 */
#define HDMI_VIDEO_SETTING_1			0x16 /* Video setting.1 */
#define HDMI_DEEP_COLOR_MODES			0x17 /* Deep Color Modes */

/* 12 16- and 10-bit Color space conversion parameters: 0x18..0x2f */
#define HDMI_COLOR_SPACE_CONVERSION_PARAMETERS	0x18

#define HDMI_EXTERNAL_VIDEO_PARAM_SETTINGS	0x30 /* External video parameter settings */
#define HDMI_EXTERNAL_H_TOTAL_7_0		0x31 /* External horizontal total (LSB) */
#define HDMI_EXTERNAL_H_TOTAL_11_8		0x32 /* External horizontal total (MSB) */
#define HDMI_EXTERNAL_H_BLANK_7_0		0x33 /* External horizontal blank (LSB) */
#define HDMI_EXTERNAL_H_BLANK_9_8		0x34 /* External horizontal blank (MSB) */
#define HDMI_EXTERNAL_H_DELAY_7_0		0x35 /* External horizontal delay (LSB) */
#define HDMI_EXTERNAL_H_DELAY_9_8		0x36 /* External horizontal delay (MSB) */
#define HDMI_EXTERNAL_H_DURATION_7_0		0x37 /* External horizontal duration (LSB) */
#define HDMI_EXTERNAL_H_DURATION_9_8		0x38 /* External horizontal duration (MSB) */
#define HDMI_EXTERNAL_V_TOTAL_7_0		0x39 /* External vertical total (LSB) */
#define HDMI_EXTERNAL_V_TOTAL_9_8		0x3A /* External vertical total (MSB) */
#define HDMI_AUDIO_VIDEO_SETTING_2		0x3B /* Audio/Video setting.2 */
#define HDMI_EXTERNAL_V_BLANK			0x3D /* External vertical blank */
#define HDMI_EXTERNAL_V_DELAY			0x3E /* External vertical delay */
#define HDMI_EXTERNAL_V_DURATION		0x3F /* External vertical duration */
#define HDMI_CTRL_PKT_MANUAL_SEND_CONTROL	0x40 /* Control packet manual send control */
#define HDMI_CTRL_PKT_AUTO_SEND			0x41 /* Control packet auto send with VSYNC control */
#define HDMI_AUTO_CHECKSUM_OPTION		0x42 /* Auto checksum option */
#define HDMI_VIDEO_SETTING_2			0x45 /* Video setting.2 */
#define HDMI_OUTPUT_OPTION			0x46 /* Output option */
#define HDMI_SLIPHDMIT_PARAM_OPTION		0x51 /* SLIPHDMIT parameter option */
#define HDMI_HSYNC_PMENT_AT_EMB_7_0		0x52 /* HSYNC placement at embedded sync (LSB) */
#define HDMI_HSYNC_PMENT_AT_EMB_15_8		0x53 /* HSYNC placement at embedded sync (MSB) */
#define HDMI_VSYNC_PMENT_AT_EMB_7_0		0x54 /* VSYNC placement at embedded sync (LSB) */
#define HDMI_VSYNC_PMENT_AT_EMB_14_8		0x55 /* VSYNC placement at embedded sync (MSB) */
#define HDMI_SLIPHDMIT_PARAM_SETTINGS_1		0x56 /* SLIPHDMIT parameter settings.1 */
#define HDMI_SLIPHDMIT_PARAM_SETTINGS_2		0x57 /* SLIPHDMIT parameter settings.2 */
#define HDMI_SLIPHDMIT_PARAM_SETTINGS_3		0x58 /* SLIPHDMIT parameter settings.3 */
#define HDMI_SLIPHDMIT_PARAM_SETTINGS_5		0x59 /* SLIPHDMIT parameter settings.5 */
#define HDMI_SLIPHDMIT_PARAM_SETTINGS_6		0x5A /* SLIPHDMIT parameter settings.6 */
#define HDMI_SLIPHDMIT_PARAM_SETTINGS_7		0x5B /* SLIPHDMIT parameter settings.7 */
#define HDMI_SLIPHDMIT_PARAM_SETTINGS_8		0x5C /* SLIPHDMIT parameter settings.8 */
#define HDMI_SLIPHDMIT_PARAM_SETTINGS_9		0x5D /* SLIPHDMIT parameter settings.9 */
#define HDMI_SLIPHDMIT_PARAM_SETTINGS_10	0x5E /* SLIPHDMIT parameter settings.10 */
#define HDMI_CTRL_PKT_BUF_INDEX			0x5F /* Control packet buffer index */
#define HDMI_CTRL_PKT_BUF_ACCESS_HB0		0x60 /* Control packet data buffer access window - HB0 */
#define HDMI_CTRL_PKT_BUF_ACCESS_HB1		0x61 /* Control packet data buffer access window - HB1 */
#define HDMI_CTRL_PKT_BUF_ACCESS_HB2		0x62 /* Control packet data buffer access window - HB2 */
#define HDMI_CTRL_PKT_BUF_ACCESS_PB0		0x63 /* Control packet data buffer access window - PB0 */
#define HDMI_CTRL_PKT_BUF_ACCESS_PB1		0x64 /* Control packet data buffer access window - PB1 */
#define HDMI_CTRL_PKT_BUF_ACCESS_PB2		0x65 /* Control packet data buffer access window - PB2 */
#define HDMI_CTRL_PKT_BUF_ACCESS_PB3		0x66 /* Control packet data buffer access window - PB3 */
#define HDMI_CTRL_PKT_BUF_ACCESS_PB4		0x67 /* Control packet data buffer access window - PB4 */
#define HDMI_CTRL_PKT_BUF_ACCESS_PB5		0x68 /* Control packet data buffer access window - PB5 */
#define HDMI_CTRL_PKT_BUF_ACCESS_PB6		0x69 /* Control packet data buffer access window - PB6 */
#define HDMI_CTRL_PKT_BUF_ACCESS_PB7		0x6A /* Control packet data buffer access window - PB7 */
#define HDMI_CTRL_PKT_BUF_ACCESS_PB8		0x6B /* Control packet data buffer access window - PB8 */
#define HDMI_CTRL_PKT_BUF_ACCESS_PB9		0x6C /* Control packet data buffer access window - PB9 */
#define HDMI_CTRL_PKT_BUF_ACCESS_PB10		0x6D /* Control packet data buffer access window - PB10 */
#define HDMI_CTRL_PKT_BUF_ACCESS_PB11		0x6E /* Control packet data buffer access window - PB11 */
#define HDMI_CTRL_PKT_BUF_ACCESS_PB12		0x6F /* Control packet data buffer access window - PB12 */
#define HDMI_CTRL_PKT_BUF_ACCESS_PB13		0x70 /* Control packet data buffer access window - PB13 */
#define HDMI_CTRL_PKT_BUF_ACCESS_PB14		0x71 /* Control packet data buffer access window - PB14 */
#define HDMI_CTRL_PKT_BUF_ACCESS_PB15		0x72 /* Control packet data buffer access window - PB15 */
#define HDMI_CTRL_PKT_BUF_ACCESS_PB16		0x73 /* Control packet data buffer access window - PB16 */
#define HDMI_CTRL_PKT_BUF_ACCESS_PB17		0x74 /* Control packet data buffer access window - PB17 */
#define HDMI_CTRL_PKT_BUF_ACCESS_PB18		0x75 /* Control packet data buffer access window - PB18 */
#define HDMI_CTRL_PKT_BUF_ACCESS_PB19		0x76 /* Control packet data buffer access window - PB19 */
#define HDMI_CTRL_PKT_BUF_ACCESS_PB20		0x77 /* Control packet data buffer access window - PB20 */
#define HDMI_CTRL_PKT_BUF_ACCESS_PB21		0x78 /* Control packet data buffer access window - PB21 */
#define HDMI_CTRL_PKT_BUF_ACCESS_PB22		0x79 /* Control packet data buffer access window - PB22 */
#define HDMI_CTRL_PKT_BUF_ACCESS_PB23		0x7A /* Control packet data buffer access window - PB23 */
#define HDMI_CTRL_PKT_BUF_ACCESS_PB24		0x7B /* Control packet data buffer access window - PB24 */
#define HDMI_CTRL_PKT_BUF_ACCESS_PB25		0x7C /* Control packet data buffer access window - PB25 */
#define HDMI_CTRL_PKT_BUF_ACCESS_PB26		0x7D /* Control packet data buffer access window - PB26 */
#define HDMI_CTRL_PKT_BUF_ACCESS_PB27		0x7E /* Control packet data buffer access window - PB27 */
#define HDMI_EDID_KSV_FIFO_ACCESS_WINDOW	0x80 /* EDID/KSV FIFO access window */
#define HDMI_DDC_BUS_ACCESS_FREQ_CTRL_7_0	0x81 /* DDC bus access frequency control (LSB) */
#define HDMI_DDC_BUS_ACCESS_FREQ_CTRL_15_8	0x82 /* DDC bus access frequency control (MSB) */
#define HDMI_INTERRUPT_MASK_1			0x92 /* Interrupt mask.1 */
#define HDMI_INTERRUPT_MASK_2			0x93 /* Interrupt mask.2 */
#define HDMI_INTERRUPT_STATUS_1			0x94 /* Interrupt status.1 */
#define HDMI_INTERRUPT_STATUS_2			0x95 /* Interrupt status.2 */
#define HDMI_INTERRUPT_MASK_3			0x96 /* Interrupt mask.3 */
#define HDMI_INTERRUPT_MASK_4			0x97 /* Interrupt mask.4 */
#define HDMI_INTERRUPT_STATUS_3			0x98 /* Interrupt status.3 */
#define HDMI_INTERRUPT_STATUS_4			0x99 /* Interrupt status.4 */
#define HDMI_SOFTWARE_HDCP_CONTROL_1		0x9A /* Software HDCP control.1 */
#define HDMI_FRAME_COUNTER			0x9C /* Frame counter */
#define HDMI_FRAME_COUNTER_FOR_RI_CHECK		0x9D /* Frame counter for Ri check */
#define HDMI_HDCP_CONTROL			0xAF /* HDCP control */
#define HDMI_RI_FRAME_COUNT_REGISTER		0xB2 /* Ri frame count register */
#define HDMI_DDC_BUS_CONTROL			0xB7 /* DDC bus control */
#define HDMI_HDCP_STATUS			0xB8 /* HDCP status */
#define HDMI_SHA0				0xB9 /* sha0 */
#define HDMI_SHA1				0xBA /* sha1 */
#define HDMI_SHA2				0xBB /* sha2 */
#define HDMI_SHA3				0xBC /* sha3 */
#define HDMI_SHA4				0xBD /* sha4 */
#define HDMI_BCAPS_READ				0xBE /* BCAPS read / debug */
#define HDMI_AKSV_BKSV_7_0_MONITOR		0xBF /* AKSV/BKSV[7:0] monitor */
#define HDMI_AKSV_BKSV_15_8_MONITOR		0xC0 /* AKSV/BKSV[15:8] monitor */
#define HDMI_AKSV_BKSV_23_16_MONITOR		0xC1 /* AKSV/BKSV[23:16] monitor */
#define HDMI_AKSV_BKSV_31_24_MONITOR		0xC2 /* AKSV/BKSV[31:24] monitor */
#define HDMI_AKSV_BKSV_39_32_MONITOR		0xC3 /* AKSV/BKSV[39:32] monitor */
#define HDMI_EDID_SEGMENT_POINTER		0xC4 /* EDID segment pointer */
#define HDMI_EDID_WORD_ADDRESS			0xC5 /* EDID word address */
#define HDMI_EDID_DATA_FIFO_ADDRESS		0xC6 /* EDID data FIFO address */
#define HDMI_NUM_OF_HDMI_DEVICES		0xC7 /* Number of HDMI devices */
#define HDMI_HDCP_ERROR_CODE			0xC8 /* HDCP error code */
#define HDMI_100MS_TIMER_SET			0xC9 /* 100ms timer setting */
#define HDMI_5SEC_TIMER_SET			0xCA /* 5sec timer setting */
#define HDMI_RI_READ_COUNT			0xCB /* Ri read count */
#define HDMI_AN_SEED				0xCC /* An seed */
#define HDMI_MAX_NUM_OF_RCIVRS_ALLOWED		0xCD /* Maximum number of receivers allowed */
#define HDMI_HDCP_MEMORY_ACCESS_CONTROL_1	0xCE /* HDCP memory access control.1 */
#define HDMI_HDCP_MEMORY_ACCESS_CONTROL_2	0xCF /* HDCP memory access control.2 */
#define HDMI_HDCP_CONTROL_2			0xD0 /* HDCP Control 2 */
#define HDMI_HDCP_KEY_MEMORY_CONTROL		0xD2 /* HDCP Key Memory Control */
#define HDMI_COLOR_SPACE_CONV_CONFIG_1		0xD3 /* Color space conversion configuration.1 */
#define HDMI_VIDEO_SETTING_3			0xD4 /* Video setting.3 */
#define HDMI_RI_7_0				0xD5 /* Ri[7:0] */
#define HDMI_RI_15_8				0xD6 /* Ri[15:8] */
#define HDMI_PJ					0xD7 /* Pj */
#define HDMI_SHA_RD				0xD8 /* sha_rd */
#define HDMI_RI_7_0_SAVED			0xD9 /* Ri[7:0] saved */
#define HDMI_RI_15_8_SAVED			0xDA /* Ri[15:8] saved */
#define HDMI_PJ_SAVED				0xDB /* Pj saved */
#define HDMI_NUM_OF_DEVICES			0xDC /* Number of devices */
#define HDMI_HOT_PLUG_MSENS_STATUS		0xDF /* Hot plug/MSENS status */
#define HDMI_BCAPS_WRITE			0xE0 /* bcaps */
#define HDMI_BSTAT_7_0				0xE1 /* bstat[7:0] */
#define HDMI_BSTAT_15_8				0xE2 /* bstat[15:8] */
#define HDMI_BKSV_7_0				0xE3 /* bksv[7:0] */
#define HDMI_BKSV_15_8				0xE4 /* bksv[15:8] */
#define HDMI_BKSV_23_16				0xE5 /* bksv[23:16] */
#define HDMI_BKSV_31_24				0xE6 /* bksv[31:24] */
#define HDMI_BKSV_39_32				0xE7 /* bksv[39:32] */
#define HDMI_AN_7_0				0xE8 /* An[7:0] */
#define HDMI_AN_15_8				0xE9 /* An [15:8] */
#define HDMI_AN_23_16				0xEA /* An [23:16] */
#define HDMI_AN_31_24				0xEB /* An [31:24] */
#define HDMI_AN_39_32				0xEC /* An [39:32] */
#define HDMI_AN_47_40				0xED /* An [47:40] */
#define HDMI_AN_55_48				0xEE /* An [55:48] */
#define HDMI_AN_63_56				0xEF /* An [63:56] */
#define HDMI_PRODUCT_ID				0xF0 /* Product ID */
#define HDMI_REVISION_ID			0xF1 /* Revision ID */
#define HDMI_TEST_MODE				0xFE /* Test mode */

enum hotplug_state {
	HDMI_HOTPLUG_DISCONNECTED,
	HDMI_HOTPLUG_CONNECTED,
	HDMI_HOTPLUG_EDID_DONE,
};

struct sh_hdmi {
	void __iomem *base;
	enum hotplug_state hp_state;	/* hot-plug status */
	bool preprogrammed_mode;	/* use a pre-programmed VIC or the external mode */
	struct clk *hdmi_clk;
	struct device *dev;
	struct fb_info *info;
	struct mutex mutex;		/* Protect the info pointer */
	struct delayed_work edid_work;
	struct fb_var_screeninfo var;
	struct fb_monspecs monspec;
};

static void hdmi_write(struct sh_hdmi *hdmi, u8 data, u8 reg)
{
	iowrite8(data, hdmi->base + reg);
}

static u8 hdmi_read(struct sh_hdmi *hdmi, u8 reg)
{
	return ioread8(hdmi->base + reg);
}

/*
 *	HDMI sound
 */
static unsigned int sh_hdmi_snd_read(struct snd_soc_codec *codec,
				     unsigned int reg)
{
	struct sh_hdmi *hdmi = snd_soc_codec_get_drvdata(codec);

	return hdmi_read(hdmi, reg);
}

static int sh_hdmi_snd_write(struct snd_soc_codec *codec,
			     unsigned int reg,
			     unsigned int value)
{
	struct sh_hdmi *hdmi = snd_soc_codec_get_drvdata(codec);

	hdmi_write(hdmi, value, reg);
	return 0;
}

static struct snd_soc_dai_driver sh_hdmi_dai = {
	.name = "sh_mobile_hdmi-hifi",
	.playback = {
		.stream_name = "Playback",
		.channels_min = 2,
		.channels_max = 8,
		.rates = SNDRV_PCM_RATE_32000 | SNDRV_PCM_RATE_44100  |
			 SNDRV_PCM_RATE_48000 | SNDRV_PCM_RATE_88200  |
			 SNDRV_PCM_RATE_96000 | SNDRV_PCM_RATE_176400 |
			 SNDRV_PCM_RATE_192000,
		.formats = SNDRV_PCM_FMTBIT_S16_LE | SNDRV_PCM_FMTBIT_S24_LE,
	},
};

static int sh_hdmi_snd_probe(struct snd_soc_codec *codec)
{
	dev_info(codec->dev, "SH Mobile HDMI Audio Codec");

	return 0;
}

static struct snd_soc_codec_driver soc_codec_dev_sh_hdmi = {
	.probe		= sh_hdmi_snd_probe,
	.read		= sh_hdmi_snd_read,
	.write		= sh_hdmi_snd_write,
};

/*
 *	HDMI video
 */

/* External video parameter settings */
static void sh_hdmi_external_video_param(struct sh_hdmi *hdmi)
{
	struct fb_var_screeninfo *var = &hdmi->var;
	u16 htotal, hblank, hdelay, vtotal, vblank, vdelay, voffset;
	u8 sync = 0;

	htotal = var->xres + var->right_margin + var->left_margin + var->hsync_len;

	hdelay = var->hsync_len + var->left_margin;
	hblank = var->right_margin + hdelay;

	/*
	 * Vertical timing looks a bit different in Figure 18,
	 * but let's try the same first by setting offset = 0
	 */
	vtotal = var->yres + var->upper_margin + var->lower_margin + var->vsync_len;

	vdelay = var->vsync_len + var->upper_margin;
	vblank = var->lower_margin + vdelay;
	voffset = min(var->upper_margin / 2, 6U);

	/*
	 * [3]: VSYNC polarity: Positive
	 * [2]: HSYNC polarity: Positive
	 * [1]: Interlace/Progressive: Progressive
	 * [0]: External video settings enable: used.
	 */
	if (var->sync & FB_SYNC_HOR_HIGH_ACT)
		sync |= 4;
	if (var->sync & FB_SYNC_VERT_HIGH_ACT)
		sync |= 8;

	dev_dbg(hdmi->dev, "H: %u, %u, %u, %u; V: %u, %u, %u, %u; sync 0x%x\n",
		htotal, hblank, hdelay, var->hsync_len,
		vtotal, vblank, vdelay, var->vsync_len, sync);

	hdmi_write(hdmi, sync | (voffset << 4), HDMI_EXTERNAL_VIDEO_PARAM_SETTINGS);

	hdmi_write(hdmi, htotal, HDMI_EXTERNAL_H_TOTAL_7_0);
	hdmi_write(hdmi, htotal >> 8, HDMI_EXTERNAL_H_TOTAL_11_8);

	hdmi_write(hdmi, hblank, HDMI_EXTERNAL_H_BLANK_7_0);
	hdmi_write(hdmi, hblank >> 8, HDMI_EXTERNAL_H_BLANK_9_8);

	hdmi_write(hdmi, hdelay, HDMI_EXTERNAL_H_DELAY_7_0);
	hdmi_write(hdmi, hdelay >> 8, HDMI_EXTERNAL_H_DELAY_9_8);

	hdmi_write(hdmi, var->hsync_len, HDMI_EXTERNAL_H_DURATION_7_0);
	hdmi_write(hdmi, var->hsync_len >> 8, HDMI_EXTERNAL_H_DURATION_9_8);

	hdmi_write(hdmi, vtotal, HDMI_EXTERNAL_V_TOTAL_7_0);
	hdmi_write(hdmi, vtotal >> 8, HDMI_EXTERNAL_V_TOTAL_9_8);

	hdmi_write(hdmi, vblank, HDMI_EXTERNAL_V_BLANK);

	hdmi_write(hdmi, vdelay, HDMI_EXTERNAL_V_DELAY);

	hdmi_write(hdmi, var->vsync_len, HDMI_EXTERNAL_V_DURATION);

	/* Set bit 0 of HDMI_EXTERNAL_VIDEO_PARAM_SETTINGS here for external mode */
	if (!hdmi->preprogrammed_mode)
		hdmi_write(hdmi, sync | 1 | (voffset << 4),
			   HDMI_EXTERNAL_VIDEO_PARAM_SETTINGS);
}

/**
 * sh_hdmi_video_config()
 */
static void sh_hdmi_video_config(struct sh_hdmi *hdmi)
{
	/*
	 * [7:4]: Audio sampling frequency: 48kHz
	 * [3:1]: Input video format: RGB and YCbCr 4:4:4 (Y on Green)
	 * [0]: Internal/External DE select: internal
	 */
	hdmi_write(hdmi, 0x20, HDMI_AUDIO_VIDEO_SETTING_1);

	/*
	 * [7:6]: Video output format: RGB 4:4:4
	 * [5:4]: Input video data width: 8 bit
	 * [3:1]: EAV/SAV location: channel 1
	 * [0]: Video input color space: RGB
	 */
	hdmi_write(hdmi, 0x34, HDMI_VIDEO_SETTING_1);

	/*
	 * [7:6]: Together with bit [6] of HDMI_AUDIO_VIDEO_SETTING_2, which is
	 * left at 0 by default, this configures 24bpp and sets the Color Depth
	 * (CD) field in the General Control Packet
	 */
	hdmi_write(hdmi, 0x20, HDMI_DEEP_COLOR_MODES);
}

/**
 * sh_hdmi_audio_config()
 */
static void sh_hdmi_audio_config(struct sh_hdmi *hdmi)
{
	u8 data;
	struct sh_mobile_hdmi_info *pdata = hdmi->dev->platform_data;

	/*
	 * [7:4] L/R data swap control
	 * [3:0] appropriate N[19:16]
	 */
	hdmi_write(hdmi, 0x00, HDMI_L_R_DATA_SWAP_CTRL_RPKT);
	/* appropriate N[15:8] */
	hdmi_write(hdmi, 0x18, HDMI_20_BIT_N_FOR_AUDIO_RPKT_15_8);
	/* appropriate N[7:0] */
	hdmi_write(hdmi, 0x00, HDMI_20_BIT_N_FOR_AUDIO_RPKT_7_0);

	/* [7:4] 48 kHz	SPDIF not used */
	hdmi_write(hdmi, 0x20, HDMI_SPDIF_AUDIO_SAMP_FREQ_CTS);

	/*
	 * [6:5] set required down sampling rate if required
	 * [4:3] set required audio source
	 */
	switch (pdata->flags & HDMI_SND_SRC_MASK) {
	default:
		/* fall through */
	case HDMI_SND_SRC_I2S:
		data = 0x0 << 3;
		break;
	case HDMI_SND_SRC_SPDIF:
		data = 0x1 << 3;
		break;
	case HDMI_SND_SRC_DSD:
		data = 0x2 << 3;
		break;
	case HDMI_SND_SRC_HBR:
		data = 0x3 << 3;
		break;
	}
	hdmi_write(hdmi, data, HDMI_AUDIO_SETTING_1);

	/* [3:0] set sending channel number for channel status */
	hdmi_write(hdmi, 0x40, HDMI_AUDIO_SETTING_2);

	/*
	 * [5:2] set valid I2S source input pin
	 * [1:0] set input I2S source mode
	 */
	hdmi_write(hdmi, 0x04, HDMI_I2S_AUDIO_SET);

	/* [7:4] set valid DSD source input pin */
	hdmi_write(hdmi, 0x00, HDMI_DSD_AUDIO_SET);

	/* [7:0] set appropriate I2S input pin swap settings if required */
	hdmi_write(hdmi, 0x00, HDMI_I2S_INPUT_PIN_SWAP);

	/*
	 * [7] set validity bit for channel status
	 * [3:0] set original sample frequency for channel status
	 */
	hdmi_write(hdmi, 0x00, HDMI_AUDIO_STATUS_BITS_SETTING_1);

	/*
	 * [7] set value for channel status
	 * [6] set value for channel status
	 * [5] set copyright bit for channel status
	 * [4:2] set additional information for channel status
	 * [1:0] set clock accuracy for channel status
	 */
	hdmi_write(hdmi, 0x00, HDMI_AUDIO_STATUS_BITS_SETTING_2);

	/* [7:0] set category code for channel status */
	hdmi_write(hdmi, 0x00, HDMI_CATEGORY_CODE);

	/*
	 * [7:4] set source number for channel status
	 * [3:0] set word length for channel status
	 */
	hdmi_write(hdmi, 0x00, HDMI_SOURCE_NUM_AUDIO_WORD_LEN);

	/* [7:4] set sample frequency for channel status */
	hdmi_write(hdmi, 0x20, HDMI_AUDIO_VIDEO_SETTING_1);
}

/**
 * sh_hdmi_phy_config() - configure the HDMI PHY for the used video mode
 */
static void sh_hdmi_phy_config(struct sh_hdmi *hdmi)
{
	if (hdmi->var.yres > 480) {
		/* 720p, 8bit, 74.25MHz. Might need to be adjusted for other formats */
		/*
		 * [1:0]	Speed_A
		 * [3:2]	Speed_B
		 * [4]		PLLA_Bypass
		 * [6]		DRV_TEST_EN
		 * [7]		DRV_TEST_IN
		 */
		hdmi_write(hdmi, 0x0f, HDMI_SLIPHDMIT_PARAM_SETTINGS_1);
		/* PLLB_CONFIG[17], PLLA_CONFIG[17] - not in PHY datasheet */
		hdmi_write(hdmi, 0x00, HDMI_SLIPHDMIT_PARAM_SETTINGS_2);
		/*
		 * [2:0]	BGR_I_OFFSET
		 * [6:4]	BGR_V_OFFSET
		 */
		hdmi_write(hdmi, 0x00, HDMI_SLIPHDMIT_PARAM_SETTINGS_3);
		/* PLLA_CONFIG[7:0]: VCO gain, VCO offset, LPF resistance[0] */
		hdmi_write(hdmi, 0x44, HDMI_SLIPHDMIT_PARAM_SETTINGS_5);
		/*
		 * PLLA_CONFIG[15:8]: regulator voltage[0], CP current,
		 * LPF capacitance, LPF resistance[1]
		 */
		hdmi_write(hdmi, 0x32, HDMI_SLIPHDMIT_PARAM_SETTINGS_6);
		/* PLLB_CONFIG[7:0]: LPF resistance[0], VCO offset, VCO gain */
		hdmi_write(hdmi, 0x4A, HDMI_SLIPHDMIT_PARAM_SETTINGS_7);
		/*
		 * PLLB_CONFIG[15:8]: regulator voltage[0], CP current,
		 * LPF capacitance, LPF resistance[1]
		 */
		hdmi_write(hdmi, 0x00, HDMI_SLIPHDMIT_PARAM_SETTINGS_8);
		/* DRV_CONFIG, PE_CONFIG */
		hdmi_write(hdmi, 0x25, HDMI_SLIPHDMIT_PARAM_SETTINGS_9);
		/*
		 * [2:0]	AMON_SEL (4 == LPF voltage)
		 * [4]		PLLA_CONFIG[16]
		 * [5]		PLLB_CONFIG[16]
		 */
		hdmi_write(hdmi, 0x04, HDMI_SLIPHDMIT_PARAM_SETTINGS_10);
	} else {
		/* for 480p8bit 27MHz */
		hdmi_write(hdmi, 0x19, HDMI_SLIPHDMIT_PARAM_SETTINGS_1);
		hdmi_write(hdmi, 0x00, HDMI_SLIPHDMIT_PARAM_SETTINGS_2);
		hdmi_write(hdmi, 0x00, HDMI_SLIPHDMIT_PARAM_SETTINGS_3);
		hdmi_write(hdmi, 0x44, HDMI_SLIPHDMIT_PARAM_SETTINGS_5);
		hdmi_write(hdmi, 0x32, HDMI_SLIPHDMIT_PARAM_SETTINGS_6);
		hdmi_write(hdmi, 0x48, HDMI_SLIPHDMIT_PARAM_SETTINGS_7);
		hdmi_write(hdmi, 0x0F, HDMI_SLIPHDMIT_PARAM_SETTINGS_8);
		hdmi_write(hdmi, 0x20, HDMI_SLIPHDMIT_PARAM_SETTINGS_9);
		hdmi_write(hdmi, 0x04, HDMI_SLIPHDMIT_PARAM_SETTINGS_10);
	}
}

/**
 * sh_hdmi_avi_infoframe_setup() - Auxiliary Video Information InfoFrame CONTROL PACKET
 */
static void sh_hdmi_avi_infoframe_setup(struct sh_hdmi *hdmi)
{
	u8 vic;

	/* AVI InfoFrame */
	hdmi_write(hdmi, 0x06, HDMI_CTRL_PKT_BUF_INDEX);

	/* Packet Type = 0x82 */
	hdmi_write(hdmi, 0x82, HDMI_CTRL_PKT_BUF_ACCESS_HB0);

	/* Version = 0x02 */
	hdmi_write(hdmi, 0x02, HDMI_CTRL_PKT_BUF_ACCESS_HB1);

	/* Length = 13 (0x0D) */
	hdmi_write(hdmi, 0x0D, HDMI_CTRL_PKT_BUF_ACCESS_HB2);

	/* N. A. Checksum */
	hdmi_write(hdmi, 0x00, HDMI_CTRL_PKT_BUF_ACCESS_PB0);

	/*
	 * Y = RGB
	 * A0 = No Data
	 * B = Bar Data not valid
	 * S = No Data
	 */
	hdmi_write(hdmi, 0x00, HDMI_CTRL_PKT_BUF_ACCESS_PB1);

	/*
	 * [7:6] C = Colorimetry: no data
	 * [5:4] M = 2: 16:9, 1: 4:3 Picture Aspect Ratio
	 * [3:0] R = 8: Active Frame Aspect Ratio: same as picture aspect ratio
	 */
	hdmi_write(hdmi, 0x28, HDMI_CTRL_PKT_BUF_ACCESS_PB2);

	/*
	 * ITC = No Data
	 * EC = xvYCC601
	 * Q = Default (depends on video format)
	 * SC = No Known non_uniform Scaling
	 */
	hdmi_write(hdmi, 0x00, HDMI_CTRL_PKT_BUF_ACCESS_PB3);

	/*
	 * VIC = 1280 x 720p: ignored if external config is used
	 * Send 2 for 720 x 480p, 16 for 1080p, ignored in external mode
	 */
	if (hdmi->var.yres == 1080 && hdmi->var.xres == 1920)
		vic = 16;
	else if (hdmi->var.yres == 480 && hdmi->var.xres == 720)
		vic = 2;
	else
		vic = 4;
	hdmi_write(hdmi, vic, HDMI_CTRL_PKT_BUF_ACCESS_PB4);

	/* PR = No Repetition */
	hdmi_write(hdmi, 0x00, HDMI_CTRL_PKT_BUF_ACCESS_PB5);

	/* Line Number of End of Top Bar (lower 8 bits) */
	hdmi_write(hdmi, 0x00, HDMI_CTRL_PKT_BUF_ACCESS_PB6);

	/* Line Number of End of Top Bar (upper 8 bits) */
	hdmi_write(hdmi, 0x00, HDMI_CTRL_PKT_BUF_ACCESS_PB7);

	/* Line Number of Start of Bottom Bar (lower 8 bits) */
	hdmi_write(hdmi, 0x00, HDMI_CTRL_PKT_BUF_ACCESS_PB8);

	/* Line Number of Start of Bottom Bar (upper 8 bits) */
	hdmi_write(hdmi, 0x00, HDMI_CTRL_PKT_BUF_ACCESS_PB9);

	/* Pixel Number of End of Left Bar (lower 8 bits) */
	hdmi_write(hdmi, 0x00, HDMI_CTRL_PKT_BUF_ACCESS_PB10);

	/* Pixel Number of End of Left Bar (upper 8 bits) */
	hdmi_write(hdmi, 0x00, HDMI_CTRL_PKT_BUF_ACCESS_PB11);

	/* Pixel Number of Start of Right Bar (lower 8 bits) */
	hdmi_write(hdmi, 0x00, HDMI_CTRL_PKT_BUF_ACCESS_PB12);

	/* Pixel Number of Start of Right Bar (upper 8 bits) */
	hdmi_write(hdmi, 0x00, HDMI_CTRL_PKT_BUF_ACCESS_PB13);
}

/**
 * sh_hdmi_audio_infoframe_setup() - Audio InfoFrame of CONTROL PACKET
 */
static void sh_hdmi_audio_infoframe_setup(struct sh_hdmi *hdmi)
{
	/* Audio InfoFrame */
	hdmi_write(hdmi, 0x08, HDMI_CTRL_PKT_BUF_INDEX);

	/* Packet Type = 0x84 */
	hdmi_write(hdmi, 0x84, HDMI_CTRL_PKT_BUF_ACCESS_HB0);

	/* Version Number = 0x01 */
	hdmi_write(hdmi, 0x01, HDMI_CTRL_PKT_BUF_ACCESS_HB1);

	/* 0 Length = 10 (0x0A) */
	hdmi_write(hdmi, 0x0A, HDMI_CTRL_PKT_BUF_ACCESS_HB2);

	/* n. a. Checksum */
	hdmi_write(hdmi, 0x00, HDMI_CTRL_PKT_BUF_ACCESS_PB0);

	/* Audio Channel Count = Refer to Stream Header */
	hdmi_write(hdmi, 0x00, HDMI_CTRL_PKT_BUF_ACCESS_PB1);

	/* Refer to Stream Header */
	hdmi_write(hdmi, 0x00, HDMI_CTRL_PKT_BUF_ACCESS_PB2);

	/* Format depends on coding type (i.e. CT0...CT3) */
	hdmi_write(hdmi, 0x00, HDMI_CTRL_PKT_BUF_ACCESS_PB3);

	/* Speaker Channel Allocation = Front Right + Front Left */
	hdmi_write(hdmi, 0x00, HDMI_CTRL_PKT_BUF_ACCESS_PB4);

	/* Level Shift Value = 0 dB, Down - mix is permitted or no information */
	hdmi_write(hdmi, 0x00, HDMI_CTRL_PKT_BUF_ACCESS_PB5);

	/* Reserved (0) */
	hdmi_write(hdmi, 0x00, HDMI_CTRL_PKT_BUF_ACCESS_PB6);
	hdmi_write(hdmi, 0x00, HDMI_CTRL_PKT_BUF_ACCESS_PB7);
	hdmi_write(hdmi, 0x00, HDMI_CTRL_PKT_BUF_ACCESS_PB8);
	hdmi_write(hdmi, 0x00, HDMI_CTRL_PKT_BUF_ACCESS_PB9);
	hdmi_write(hdmi, 0x00, HDMI_CTRL_PKT_BUF_ACCESS_PB10);
}

/**
 * sh_hdmi_configure() - Initialise HDMI for output
 */
static void sh_hdmi_configure(struct sh_hdmi *hdmi)
{
	/* Configure video format */
	sh_hdmi_video_config(hdmi);

	/* Configure audio format */
	sh_hdmi_audio_config(hdmi);

	/* Configure PHY */
	sh_hdmi_phy_config(hdmi);

	/* Auxiliary Video Information (AVI) InfoFrame */
	sh_hdmi_avi_infoframe_setup(hdmi);

	/* Audio InfoFrame */
	sh_hdmi_audio_infoframe_setup(hdmi);

	/*
	 * Control packet auto send with VSYNC control: auto send
	 * General control, Gamut metadata, ISRC, and ACP packets
	 */
	hdmi_write(hdmi, 0x8E, HDMI_CTRL_PKT_AUTO_SEND);

	/* FIXME */
	msleep(10);

	/* PS mode b->d, reset PLLA and PLLB */
	hdmi_write(hdmi, 0x4C, HDMI_SYSTEM_CTRL);

	udelay(10);

	hdmi_write(hdmi, 0x40, HDMI_SYSTEM_CTRL);
}

static unsigned long sh_hdmi_rate_error(struct sh_hdmi *hdmi,
					const struct fb_videomode *mode)
{
	long target = PICOS2KHZ(mode->pixclock) * 1000,
		rate = clk_round_rate(hdmi->hdmi_clk, target);
	unsigned long rate_error = rate > 0 ? abs(rate - target) : ULONG_MAX;

	dev_dbg(hdmi->dev, "%u-%u-%u-%u x %u-%u-%u-%u\n",
		mode->left_margin, mode->xres,
		mode->right_margin, mode->hsync_len,
		mode->upper_margin, mode->yres,
		mode->lower_margin, mode->vsync_len);

	dev_dbg(hdmi->dev, "\t@%lu(+/-%lu)Hz, e=%lu / 1000, r=%uHz\n", target,
		 rate_error, rate_error ? 10000 / (10 * target / rate_error) : 0,
		 mode->refresh);

	return rate_error;
}

static int sh_hdmi_read_edid(struct sh_hdmi *hdmi)
{
	struct fb_var_screeninfo tmpvar;
	struct fb_var_screeninfo *var = &tmpvar;
	const struct fb_videomode *mode, *found = NULL;
	struct fb_info *info = hdmi->info;
	struct fb_modelist *modelist = NULL;
	unsigned int f_width = 0, f_height = 0, f_refresh = 0;
	unsigned long found_rate_error = ULONG_MAX; /* silly compiler... */
	bool exact_match = false;
	u8 edid[128];
	char *forced;
	int i;

	/* Read EDID */
	dev_dbg(hdmi->dev, "Read back EDID code:");
	for (i = 0; i < 128; i++) {
		edid[i] = hdmi_read(hdmi, HDMI_EDID_KSV_FIFO_ACCESS_WINDOW);
#ifdef DEBUG
		if ((i % 16) == 0) {
			printk(KERN_CONT "\n");
			printk(KERN_DEBUG "%02X | %02X", i, edid[i]);
		} else {
			printk(KERN_CONT " %02X", edid[i]);
		}
#endif
	}
#ifdef DEBUG
	printk(KERN_CONT "\n");
#endif

	fb_edid_to_monspecs(edid, &hdmi->monspec);

	fb_get_options("sh_mobile_lcdc", &forced);
	if (forced && *forced) {
		/* Only primitive parsing so far */
		i = sscanf(forced, "%ux%u@%u",
			   &f_width, &f_height, &f_refresh);
		if (i < 2) {
			f_width = 0;
			f_height = 0;
		}
		dev_dbg(hdmi->dev, "Forced mode %ux%u@%uHz\n",
			f_width, f_height, f_refresh);
	}

	/* Walk monitor modes to find the best or the exact match */
	for (i = 0, mode = hdmi->monspec.modedb;
	     f_width && f_height && i < hdmi->monspec.modedb_len && !exact_match;
	     i++, mode++) {
		unsigned long rate_error = sh_hdmi_rate_error(hdmi, mode);

		/* No interest in unmatching modes */
		if (f_width != mode->xres || f_height != mode->yres)
			continue;
		if (f_refresh == mode->refresh || (!f_refresh && !rate_error))
			/*
			 * Exact match if either the refresh rate matches or it
			 * hasn't been specified and we've found a mode, for
			 * which we can configure the clock precisely
			 */
			exact_match = true;
		else if (found && found_rate_error <= rate_error)
			/*
			 * We otherwise search for the closest matching clock
			 * rate - either if no refresh rate has been specified
			 * or we cannot find an exactly matching one
			 */
			continue;

		/* Check if supported: sufficient fb memory, supported clock-rate */
		fb_videomode_to_var(var, mode);

		if (info && info->fbops->fb_check_var &&
		    info->fbops->fb_check_var(var, info)) {
			exact_match = false;
			continue;
		}

		found = mode;
		found_rate_error = rate_error;
	}

	/*
	 * TODO 1: if no ->info is present, postpone running the config until
	 * after ->info first gets registered.
	 * TODO 2: consider registering the HDMI platform device from the LCDC
	 * driver, and passing ->info with HDMI platform data.
	 */
	if (info && !found) {
		modelist = hdmi->info->modelist.next &&
			!list_empty(&hdmi->info->modelist) ?
			list_entry(hdmi->info->modelist.next,
				   struct fb_modelist, list) :
			NULL;

		if (modelist) {
			found = &modelist->mode;
			found_rate_error = sh_hdmi_rate_error(hdmi, found);
		}
	}

	/* No cookie today */
	if (!found)
		return -ENXIO;

	dev_info(hdmi->dev, "Using %s mode %ux%u@%uHz (%luHz), clock error %luHz\n",
		 modelist ? "default" : "EDID", found->xres, found->yres,
		 found->refresh, PICOS2KHZ(found->pixclock) * 1000, found_rate_error);

	if ((found->xres == 720 && found->yres == 480) ||
	    (found->xres == 1280 && found->yres == 720) ||
	    (found->xres == 1920 && found->yres == 1080))
		hdmi->preprogrammed_mode = true;
	else
		hdmi->preprogrammed_mode = false;

	fb_videomode_to_var(&hdmi->var, found);
	sh_hdmi_external_video_param(hdmi);

	return 0;
}

static irqreturn_t sh_hdmi_hotplug(int irq, void *dev_id)
{
	struct sh_hdmi *hdmi = dev_id;
	u8 status1, status2, mask1, mask2;

	/* mode_b and PLLA and PLLB reset */
	hdmi_write(hdmi, 0x2C, HDMI_SYSTEM_CTRL);

	/* How long shall reset be held? */
	udelay(10);

	/* mode_b and PLLA and PLLB reset release */
	hdmi_write(hdmi, 0x20, HDMI_SYSTEM_CTRL);

	status1 = hdmi_read(hdmi, HDMI_INTERRUPT_STATUS_1);
	status2 = hdmi_read(hdmi, HDMI_INTERRUPT_STATUS_2);

	mask1 = hdmi_read(hdmi, HDMI_INTERRUPT_MASK_1);
	mask2 = hdmi_read(hdmi, HDMI_INTERRUPT_MASK_2);

	/* Correct would be to ack only set bits, but the datasheet requires 0xff */
	hdmi_write(hdmi, 0xFF, HDMI_INTERRUPT_STATUS_1);
	hdmi_write(hdmi, 0xFF, HDMI_INTERRUPT_STATUS_2);

	if (printk_ratelimit())
		dev_dbg(hdmi->dev, "IRQ #%d: Status #1: 0x%x & 0x%x, #2: 0x%x & 0x%x\n",
			irq, status1, mask1, status2, mask2);

	if (!((status1 & mask1) | (status2 & mask2))) {
		return IRQ_NONE;
	} else if (status1 & 0xc0) {
		u8 msens;

		/* Datasheet specifies 10ms... */
		udelay(500);

		msens = hdmi_read(hdmi, HDMI_HOT_PLUG_MSENS_STATUS);
		dev_dbg(hdmi->dev, "MSENS 0x%x\n", msens);
		/* Check, if hot plug & MSENS pin status are both high */
		if ((msens & 0xC0) == 0xC0) {
			/* Display plug in */
			hdmi->hp_state = HDMI_HOTPLUG_CONNECTED;

			/* Set EDID word address  */
			hdmi_write(hdmi, 0x00, HDMI_EDID_WORD_ADDRESS);
			/* Set EDID segment pointer */
			hdmi_write(hdmi, 0x00, HDMI_EDID_SEGMENT_POINTER);
			/* Enable EDID interrupt */
			hdmi_write(hdmi, 0xC6, HDMI_INTERRUPT_MASK_1);
		} else if (!(status1 & 0x80)) {
			/* Display unplug, beware multiple interrupts */
			if (hdmi->hp_state != HDMI_HOTPLUG_DISCONNECTED)
				schedule_delayed_work(&hdmi->edid_work, 0);

			hdmi->hp_state = HDMI_HOTPLUG_DISCONNECTED;
			/* display_off will switch back to mode_a */
		}
	} else if (status1 & 2) {
		/* EDID error interrupt: retry */
		/* Set EDID word address  */
		hdmi_write(hdmi, 0x00, HDMI_EDID_WORD_ADDRESS);
		/* Set EDID segment pointer */
		hdmi_write(hdmi, 0x00, HDMI_EDID_SEGMENT_POINTER);
	} else if (status1 & 4) {
		/* Disable EDID interrupt */
		hdmi_write(hdmi, 0xC0, HDMI_INTERRUPT_MASK_1);
		hdmi->hp_state = HDMI_HOTPLUG_EDID_DONE;
		schedule_delayed_work(&hdmi->edid_work, msecs_to_jiffies(10));
	}

	return IRQ_HANDLED;
}

/* locking:	called with info->lock held, or before register_framebuffer() */
static void sh_hdmi_display_on(void *arg, struct fb_info *info)
{
	/*
	 * info is guaranteed to be valid, when we are called, because our
	 * FB_EVENT_FB_UNBIND notify is also called with info->lock held
	 */
	struct sh_hdmi *hdmi = arg;
	struct sh_mobile_hdmi_info *pdata = hdmi->dev->platform_data;
	struct sh_mobile_lcdc_chan *ch = info->par;

	dev_dbg(hdmi->dev, "%s(%p): state %x\n", __func__,
		pdata->lcd_dev, info->state);

	/* No need to lock */
	hdmi->info = info;

	/*
	 * hp_state can be set to
	 * HDMI_HOTPLUG_DISCONNECTED:	on monitor unplug
	 * HDMI_HOTPLUG_CONNECTED:	on monitor plug-in
	 * HDMI_HOTPLUG_EDID_DONE:	on EDID read completion
	 */
	switch (hdmi->hp_state) {
	case HDMI_HOTPLUG_EDID_DONE:
		/* PS mode d->e. All functions are active */
		hdmi_write(hdmi, 0x80, HDMI_SYSTEM_CTRL);
		dev_dbg(hdmi->dev, "HDMI running\n");
		break;
	case HDMI_HOTPLUG_DISCONNECTED:
		info->state = FBINFO_STATE_SUSPENDED;
	default:
		hdmi->var = ch->display_var;
	}
}

/* locking: called with info->lock held */
static void sh_hdmi_display_off(void *arg)
{
	struct sh_hdmi *hdmi = arg;
	struct sh_mobile_hdmi_info *pdata = hdmi->dev->platform_data;

	dev_dbg(hdmi->dev, "%s(%p)\n", __func__, pdata->lcd_dev);
	/* PS mode e->a */
	hdmi_write(hdmi, 0x10, HDMI_SYSTEM_CTRL);
}

static bool sh_hdmi_must_reconfigure(struct sh_hdmi *hdmi)
{
	struct fb_info *info = hdmi->info;
	struct sh_mobile_lcdc_chan *ch = info->par;
	struct fb_var_screeninfo *new_var = &hdmi->var, *old_var = &ch->display_var;
	struct fb_videomode mode1, mode2;

	fb_var_to_videomode(&mode1, old_var);
	fb_var_to_videomode(&mode2, new_var);

	dev_dbg(info->dev, "Old %ux%u, new %ux%u\n",
		mode1.xres, mode1.yres, mode2.xres, mode2.yres);

	if (fb_mode_is_equal(&mode1, &mode2))
		return false;

	dev_dbg(info->dev, "Switching %u -> %u lines\n",
		mode1.yres, mode2.yres);
	*old_var = *new_var;

	return true;
}

/**
 * sh_hdmi_clk_configure() - set HDMI clock frequency and enable the clock
 * @hdmi:	driver context
 * @pixclock:	pixel clock period in picoseconds
 * return:	configured positive rate if successful
 *		0 if couldn't set the rate, but managed to enable the clock
 *		negative error, if couldn't enable the clock
 */
static long sh_hdmi_clk_configure(struct sh_hdmi *hdmi, unsigned long pixclock)
{
	long rate;
	int ret;

	rate = PICOS2KHZ(pixclock) * 1000;
	rate = clk_round_rate(hdmi->hdmi_clk, rate);
	if (rate > 0) {
		ret = clk_set_rate(hdmi->hdmi_clk, rate);
		if (ret < 0) {
			dev_warn(hdmi->dev, "Cannot set rate %ld: %d\n", rate, ret);
			rate = 0;
		} else {
			dev_dbg(hdmi->dev, "HDMI set frequency %lu\n", rate);
		}
	} else {
		rate = 0;
		dev_warn(hdmi->dev, "Cannot get suitable rate: %ld\n", rate);
	}

	ret = clk_enable(hdmi->hdmi_clk);
	if (ret < 0) {
		dev_err(hdmi->dev, "Cannot enable clock: %d\n", ret);
		return ret;
	}

	return rate;
}

/* Hotplug interrupt occurred, read EDID */
static void sh_hdmi_edid_work_fn(struct work_struct *work)
{
	struct sh_hdmi *hdmi = container_of(work, struct sh_hdmi, edid_work.work);
	struct sh_mobile_hdmi_info *pdata = hdmi->dev->platform_data;
	struct sh_mobile_lcdc_chan *ch;
	int ret;

	dev_dbg(hdmi->dev, "%s(%p): begin, hotplug status %d\n", __func__,
		pdata->lcd_dev, hdmi->hp_state);

	if (!pdata->lcd_dev)
		return;

	mutex_lock(&hdmi->mutex);

	if (hdmi->hp_state == HDMI_HOTPLUG_EDID_DONE) {
		/* A device has been plugged in */
		pm_runtime_get_sync(hdmi->dev);

		ret = sh_hdmi_read_edid(hdmi);
		if (ret < 0)
			goto out;

		/* Reconfigure the clock */
		clk_disable(hdmi->hdmi_clk);
		ret = sh_hdmi_clk_configure(hdmi, hdmi->var.pixclock);
		if (ret < 0)
			goto out;

		msleep(10);
		sh_hdmi_configure(hdmi);
		/* Switched to another (d) power-save mode */
		msleep(10);

		if (!hdmi->info)
			goto out;

		ch = hdmi->info->par;

		acquire_console_sem();

		/* HDMI plug in */
		if (!sh_hdmi_must_reconfigure(hdmi) &&
		    hdmi->info->state == FBINFO_STATE_RUNNING) {
			/*
			 * First activation with the default monitor - just turn
			 * on, if we run a resume here, the logo disappears
			 */
			if (lock_fb_info(hdmi->info)) {
				sh_hdmi_display_on(hdmi, hdmi->info);
				unlock_fb_info(hdmi->info);
			}
		} else {
			/* New monitor or have to wake up */
			fb_set_suspend(hdmi->info, 0);
		}

		release_console_sem();
	} else {
		ret = 0;
		if (!hdmi->info)
			goto out;

		acquire_console_sem();

		/* HDMI disconnect */
		fb_set_suspend(hdmi->info, 1);

		release_console_sem();
		pm_runtime_put(hdmi->dev);
		fb_destroy_modedb(hdmi->monspec.modedb);
	}

out:
	if (ret < 0)
		hdmi->hp_state = HDMI_HOTPLUG_DISCONNECTED;
	mutex_unlock(&hdmi->mutex);

	dev_dbg(hdmi->dev, "%s(%p): end\n", __func__, pdata->lcd_dev);
}

static int sh_hdmi_notify(struct notifier_block *nb,
			  unsigned long action, void *data);

static struct notifier_block sh_hdmi_notifier = {
	.notifier_call = sh_hdmi_notify,
};

static int sh_hdmi_notify(struct notifier_block *nb,
			  unsigned long action, void *data)
{
	struct fb_event *event = data;
	struct fb_info *info = event->info;
	struct sh_mobile_lcdc_chan *ch = info->par;
	struct sh_mobile_lcdc_board_cfg	*board_cfg = &ch->cfg.board_cfg;
	struct sh_hdmi *hdmi = board_cfg->board_data;

	if (nb != &sh_hdmi_notifier || !hdmi || hdmi->info != info)
		return NOTIFY_DONE;

	switch(action) {
	case FB_EVENT_FB_REGISTERED:
		/* Unneeded, activation taken care by sh_hdmi_display_on() */
		break;
	case FB_EVENT_FB_UNREGISTERED:
		/*
		 * We are called from unregister_framebuffer() with the
		 * info->lock held. This is bad for us, because we can race with
		 * the scheduled work, which has to call fb_set_suspend(), which
		 * takes info->lock internally, so, sh_hdmi_edid_work_fn()
		 * cannot take and hold info->lock for the whole function
		 * duration. Using an additional lock creates a classical AB-BA
		 * lock up. Therefore, we have to release the info->lock
		 * temporarily, synchronise with the work queue and re-acquire
		 * the info->lock.
		 */
		unlock_fb_info(hdmi->info);
		mutex_lock(&hdmi->mutex);
		hdmi->info = NULL;
		mutex_unlock(&hdmi->mutex);
		lock_fb_info(hdmi->info);
		return NOTIFY_OK;
	}
	return NOTIFY_DONE;
}

static int __init sh_hdmi_probe(struct platform_device *pdev)
{
	struct sh_mobile_hdmi_info *pdata = pdev->dev.platform_data;
	struct resource *res = platform_get_resource(pdev, IORESOURCE_MEM, 0);
	struct sh_mobile_lcdc_board_cfg	*board_cfg;
	int irq = platform_get_irq(pdev, 0), ret;
	struct sh_hdmi *hdmi;
	long rate;

	if (!res || !pdata || irq < 0)
		return -ENODEV;

	hdmi = kzalloc(sizeof(*hdmi), GFP_KERNEL);
	if (!hdmi) {
		dev_err(&pdev->dev, "Cannot allocate device data\n");
		return -ENOMEM;
	}

<<<<<<< HEAD
	ret =  snd_soc_register_codec(&pdev->dev,
			&soc_codec_dev_sh_hdmi, &sh_hdmi_dai, 1);
	if (ret < 0)
		goto esndreg;

=======
	mutex_init(&hdmi->mutex);
>>>>>>> 1a0b1eac
	hdmi->dev = &pdev->dev;

	hdmi->hdmi_clk = clk_get(&pdev->dev, "ick");
	if (IS_ERR(hdmi->hdmi_clk)) {
		ret = PTR_ERR(hdmi->hdmi_clk);
		dev_err(&pdev->dev, "Unable to get clock: %d\n", ret);
		goto egetclk;
	}

	/* Some arbitrary relaxed pixclock just to get things started */
	rate = sh_hdmi_clk_configure(hdmi, 37037);
	if (rate < 0) {
		ret = rate;
		goto erate;
	}

	dev_dbg(&pdev->dev, "Enabled HDMI clock at %luHz\n", rate);

	if (!request_mem_region(res->start, resource_size(res), dev_name(&pdev->dev))) {
		dev_err(&pdev->dev, "HDMI register region already claimed\n");
		ret = -EBUSY;
		goto ereqreg;
	}

	hdmi->base = ioremap(res->start, resource_size(res));
	if (!hdmi->base) {
		dev_err(&pdev->dev, "HDMI register region already claimed\n");
		ret = -ENOMEM;
		goto emap;
	}

	platform_set_drvdata(pdev, hdmi);

	/* Product and revision IDs are 0 in sh-mobile version */
	dev_info(&pdev->dev, "Detected HDMI controller 0x%x:0x%x\n",
		 hdmi_read(hdmi, HDMI_PRODUCT_ID), hdmi_read(hdmi, HDMI_REVISION_ID));

	/* Set up LCDC callbacks */
	board_cfg = &pdata->lcd_chan->board_cfg;
	board_cfg->owner = THIS_MODULE;
	board_cfg->board_data = hdmi;
	board_cfg->display_on = sh_hdmi_display_on;
	board_cfg->display_off = sh_hdmi_display_off;

	INIT_DELAYED_WORK(&hdmi->edid_work, sh_hdmi_edid_work_fn);

	pm_runtime_enable(&pdev->dev);
	pm_runtime_resume(&pdev->dev);

	ret = request_irq(irq, sh_hdmi_hotplug, 0,
			  dev_name(&pdev->dev), hdmi);
	if (ret < 0) {
		dev_err(&pdev->dev, "Unable to request irq: %d\n", ret);
		goto ereqirq;
	}

	return 0;

ereqirq:
	pm_runtime_disable(&pdev->dev);
	iounmap(hdmi->base);
emap:
	release_mem_region(res->start, resource_size(res));
ereqreg:
	clk_disable(hdmi->hdmi_clk);
erate:
	clk_put(hdmi->hdmi_clk);
egetclk:
<<<<<<< HEAD
	snd_soc_unregister_codec(&pdev->dev);
esndreg:
=======
	mutex_destroy(&hdmi->mutex);
>>>>>>> 1a0b1eac
	kfree(hdmi);

	return ret;
}

static int __exit sh_hdmi_remove(struct platform_device *pdev)
{
	struct sh_mobile_hdmi_info *pdata = pdev->dev.platform_data;
	struct sh_hdmi *hdmi = platform_get_drvdata(pdev);
	struct resource *res = platform_get_resource(pdev, IORESOURCE_MEM, 0);
	struct sh_mobile_lcdc_board_cfg	*board_cfg = &pdata->lcd_chan->board_cfg;
	int irq = platform_get_irq(pdev, 0);

<<<<<<< HEAD
	snd_soc_unregister_codec(&pdev->dev);

	pdata->lcd_chan->board_cfg.display_on = NULL;
	pdata->lcd_chan->board_cfg.display_off = NULL;
	pdata->lcd_chan->board_cfg.board_data = NULL;
=======
	board_cfg->display_on = NULL;
	board_cfg->display_off = NULL;
	board_cfg->board_data = NULL;
	board_cfg->owner = NULL;
>>>>>>> 1a0b1eac

	/* No new work will be scheduled, wait for running ISR */
	free_irq(irq, hdmi);
	/* Wait for already scheduled work */
	cancel_delayed_work_sync(&hdmi->edid_work);
	pm_runtime_disable(&pdev->dev);
	clk_disable(hdmi->hdmi_clk);
	clk_put(hdmi->hdmi_clk);
	iounmap(hdmi->base);
	release_mem_region(res->start, resource_size(res));
	mutex_destroy(&hdmi->mutex);
	kfree(hdmi);

	return 0;
}

static struct platform_driver sh_hdmi_driver = {
	.remove		= __exit_p(sh_hdmi_remove),
	.driver = {
		.name	= "sh-mobile-hdmi",
	},
};

static int __init sh_hdmi_init(void)
{
	return platform_driver_probe(&sh_hdmi_driver, sh_hdmi_probe);
}
module_init(sh_hdmi_init);

static void __exit sh_hdmi_exit(void)
{
	platform_driver_unregister(&sh_hdmi_driver);
}
module_exit(sh_hdmi_exit);

MODULE_AUTHOR("Guennadi Liakhovetski <g.liakhovetski@gmx.de>");
MODULE_DESCRIPTION("SuperH / ARM-shmobile HDMI driver");
MODULE_LICENSE("GPL v2");<|MERGE_RESOLUTION|>--- conflicted
+++ resolved
@@ -1152,15 +1152,8 @@
 		return -ENOMEM;
 	}
 
-<<<<<<< HEAD
-	ret =  snd_soc_register_codec(&pdev->dev,
-			&soc_codec_dev_sh_hdmi, &sh_hdmi_dai, 1);
-	if (ret < 0)
-		goto esndreg;
-
-=======
 	mutex_init(&hdmi->mutex);
->>>>>>> 1a0b1eac
+
 	hdmi->dev = &pdev->dev;
 
 	hdmi->hdmi_clk = clk_get(&pdev->dev, "ick");
@@ -1217,8 +1210,17 @@
 		goto ereqirq;
 	}
 
+	ret = snd_soc_register_codec(&pdev->dev,
+			&soc_codec_dev_sh_hdmi, &sh_hdmi_dai, 1);
+	if (ret < 0) {
+		dev_err(&pdev->dev, "codec registration failed\n");
+		goto ecodec;
+	}
+
 	return 0;
 
+ecodec:
+	free_irq(irq, hdmi);
 ereqirq:
 	pm_runtime_disable(&pdev->dev);
 	iounmap(hdmi->base);
@@ -1229,12 +1231,7 @@
 erate:
 	clk_put(hdmi->hdmi_clk);
 egetclk:
-<<<<<<< HEAD
-	snd_soc_unregister_codec(&pdev->dev);
-esndreg:
-=======
 	mutex_destroy(&hdmi->mutex);
->>>>>>> 1a0b1eac
 	kfree(hdmi);
 
 	return ret;
@@ -1248,18 +1245,12 @@
 	struct sh_mobile_lcdc_board_cfg	*board_cfg = &pdata->lcd_chan->board_cfg;
 	int irq = platform_get_irq(pdev, 0);
 
-<<<<<<< HEAD
 	snd_soc_unregister_codec(&pdev->dev);
 
-	pdata->lcd_chan->board_cfg.display_on = NULL;
-	pdata->lcd_chan->board_cfg.display_off = NULL;
-	pdata->lcd_chan->board_cfg.board_data = NULL;
-=======
 	board_cfg->display_on = NULL;
 	board_cfg->display_off = NULL;
 	board_cfg->board_data = NULL;
 	board_cfg->owner = NULL;
->>>>>>> 1a0b1eac
 
 	/* No new work will be scheduled, wait for running ISR */
 	free_irq(irq, hdmi);
