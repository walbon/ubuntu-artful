/*
 * linux/arch/arm/mach-omap2/io.c
 *
 * OMAP2 I/O mapping code
 *
 * Copyright (C) 2005 Nokia Corporation
 * Copyright (C) 2007-2009 Texas Instruments
 *
 * Author:
 *	Juha Yrjola <juha.yrjola@nokia.com>
 *	Syed Khasim <x0khasim@ti.com>
 *
 * Added OMAP4 support - Santosh Shilimkar <santosh.shilimkar@ti.com>
 *
 * This program is free software; you can redistribute it and/or modify
 * it under the terms of the GNU General Public License version 2 as
 * published by the Free Software Foundation.
 */
#include <linux/module.h>
#include <linux/kernel.h>
#include <linux/init.h>
#include <linux/io.h>
#include <linux/clk.h>
#include <linux/omapfb.h>

#include <asm/tlb.h>

#include <asm/mach/map.h>

#include <plat/sram.h>
#include <plat/sdrc.h>
#include <plat/serial.h>

#include "clock2xxx.h"
#include "clock3xxx.h"
#include "clock44xx.h"

#include <plat/common.h>
#include <plat/omap-pm.h>
#include "voltage.h"
#include "powerdomain.h"

#include "clockdomain.h"
#include <plat/omap_hwmod.h>
#include <plat/multi.h>
#include <plat/common.h>

/*
 * The machine specific code may provide the extra mapping besides the
 * default mapping provided here.
 */

#ifdef CONFIG_ARCH_OMAP2
static struct map_desc omap24xx_io_desc[] __initdata = {
	{
		.virtual	= L3_24XX_VIRT,
		.pfn		= __phys_to_pfn(L3_24XX_PHYS),
		.length		= L3_24XX_SIZE,
		.type		= MT_DEVICE
	},
	{
		.virtual	= L4_24XX_VIRT,
		.pfn		= __phys_to_pfn(L4_24XX_PHYS),
		.length		= L4_24XX_SIZE,
		.type		= MT_DEVICE
	},
};

#ifdef CONFIG_SOC_OMAP2420
static struct map_desc omap242x_io_desc[] __initdata = {
	{
		.virtual	= DSP_MEM_2420_VIRT,
		.pfn		= __phys_to_pfn(DSP_MEM_2420_PHYS),
		.length		= DSP_MEM_2420_SIZE,
		.type		= MT_DEVICE
	},
	{
		.virtual	= DSP_IPI_2420_VIRT,
		.pfn		= __phys_to_pfn(DSP_IPI_2420_PHYS),
		.length		= DSP_IPI_2420_SIZE,
		.type		= MT_DEVICE
	},
	{
		.virtual	= DSP_MMU_2420_VIRT,
		.pfn		= __phys_to_pfn(DSP_MMU_2420_PHYS),
		.length		= DSP_MMU_2420_SIZE,
		.type		= MT_DEVICE
	},
};

#endif

#ifdef CONFIG_SOC_OMAP2430
static struct map_desc omap243x_io_desc[] __initdata = {
	{
		.virtual	= L4_WK_243X_VIRT,
		.pfn		= __phys_to_pfn(L4_WK_243X_PHYS),
		.length		= L4_WK_243X_SIZE,
		.type		= MT_DEVICE
	},
	{
		.virtual	= OMAP243X_GPMC_VIRT,
		.pfn		= __phys_to_pfn(OMAP243X_GPMC_PHYS),
		.length		= OMAP243X_GPMC_SIZE,
		.type		= MT_DEVICE
	},
	{
		.virtual	= OMAP243X_SDRC_VIRT,
		.pfn		= __phys_to_pfn(OMAP243X_SDRC_PHYS),
		.length		= OMAP243X_SDRC_SIZE,
		.type		= MT_DEVICE
	},
	{
		.virtual	= OMAP243X_SMS_VIRT,
		.pfn		= __phys_to_pfn(OMAP243X_SMS_PHYS),
		.length		= OMAP243X_SMS_SIZE,
		.type		= MT_DEVICE
	},
};
#endif
#endif

#ifdef	CONFIG_ARCH_OMAP3
static struct map_desc omap34xx_io_desc[] __initdata = {
	{
		.virtual	= L3_34XX_VIRT,
		.pfn		= __phys_to_pfn(L3_34XX_PHYS),
		.length		= L3_34XX_SIZE,
		.type		= MT_DEVICE
	},
	{
		.virtual	= L4_34XX_VIRT,
		.pfn		= __phys_to_pfn(L4_34XX_PHYS),
		.length		= L4_34XX_SIZE,
		.type		= MT_DEVICE
	},
	{
		.virtual	= OMAP34XX_GPMC_VIRT,
		.pfn		= __phys_to_pfn(OMAP34XX_GPMC_PHYS),
		.length		= OMAP34XX_GPMC_SIZE,
		.type		= MT_DEVICE
	},
	{
		.virtual	= OMAP343X_SMS_VIRT,
		.pfn		= __phys_to_pfn(OMAP343X_SMS_PHYS),
		.length		= OMAP343X_SMS_SIZE,
		.type		= MT_DEVICE
	},
	{
		.virtual	= OMAP343X_SDRC_VIRT,
		.pfn		= __phys_to_pfn(OMAP343X_SDRC_PHYS),
		.length		= OMAP343X_SDRC_SIZE,
		.type		= MT_DEVICE
	},
	{
		.virtual	= L4_PER_34XX_VIRT,
		.pfn		= __phys_to_pfn(L4_PER_34XX_PHYS),
		.length		= L4_PER_34XX_SIZE,
		.type		= MT_DEVICE
	},
	{
		.virtual	= L4_EMU_34XX_VIRT,
		.pfn		= __phys_to_pfn(L4_EMU_34XX_PHYS),
		.length		= L4_EMU_34XX_SIZE,
		.type		= MT_DEVICE
	},
#if defined(CONFIG_DEBUG_LL) &&							\
	(defined(CONFIG_MACH_OMAP_ZOOM2) || defined(CONFIG_MACH_OMAP_ZOOM3))
	{
		.virtual	= ZOOM_UART_VIRT,
		.pfn		= __phys_to_pfn(ZOOM_UART_BASE),
		.length		= SZ_1M,
		.type		= MT_DEVICE
	},
#endif
};
#endif

#ifdef CONFIG_SOC_OMAPTI816X
static struct map_desc omapti816x_io_desc[] __initdata = {
	{
		.virtual	= L4_34XX_VIRT,
		.pfn		= __phys_to_pfn(L4_34XX_PHYS),
		.length		= L4_34XX_SIZE,
		.type		= MT_DEVICE
	},
};
#endif

#ifdef	CONFIG_ARCH_OMAP4
static struct map_desc omap44xx_io_desc[] __initdata = {
	{
		.virtual	= L3_44XX_VIRT,
		.pfn		= __phys_to_pfn(L3_44XX_PHYS),
		.length		= L3_44XX_SIZE,
		.type		= MT_DEVICE,
	},
	{
		.virtual	= L4_44XX_VIRT,
		.pfn		= __phys_to_pfn(L4_44XX_PHYS),
		.length		= L4_44XX_SIZE,
		.type		= MT_DEVICE,
	},
	{
		.virtual	= OMAP44XX_GPMC_VIRT,
		.pfn		= __phys_to_pfn(OMAP44XX_GPMC_PHYS),
		.length		= OMAP44XX_GPMC_SIZE,
		.type		= MT_DEVICE,
	},
	{
		.virtual	= OMAP44XX_EMIF1_VIRT,
		.pfn		= __phys_to_pfn(OMAP44XX_EMIF1_PHYS),
		.length		= OMAP44XX_EMIF1_SIZE,
		.type		= MT_DEVICE,
	},
	{
		.virtual	= OMAP44XX_EMIF2_VIRT,
		.pfn		= __phys_to_pfn(OMAP44XX_EMIF2_PHYS),
		.length		= OMAP44XX_EMIF2_SIZE,
		.type		= MT_DEVICE,
	},
	{
		.virtual	= OMAP44XX_DMM_VIRT,
		.pfn		= __phys_to_pfn(OMAP44XX_DMM_PHYS),
		.length		= OMAP44XX_DMM_SIZE,
		.type		= MT_DEVICE,
	},
	{
		.virtual	= L4_PER_44XX_VIRT,
		.pfn		= __phys_to_pfn(L4_PER_44XX_PHYS),
		.length		= L4_PER_44XX_SIZE,
		.type		= MT_DEVICE,
	},
	{
		.virtual	= L4_EMU_44XX_VIRT,
		.pfn		= __phys_to_pfn(L4_EMU_44XX_PHYS),
		.length		= L4_EMU_44XX_SIZE,
		.type		= MT_DEVICE,
	},
};
#endif

#ifdef CONFIG_SOC_OMAP2420
void __init omap242x_map_common_io(void)
{
	iotable_init(omap24xx_io_desc, ARRAY_SIZE(omap24xx_io_desc));
	iotable_init(omap242x_io_desc, ARRAY_SIZE(omap242x_io_desc));
}
#endif

#ifdef CONFIG_SOC_OMAP2430
void __init omap243x_map_common_io(void)
{
	iotable_init(omap24xx_io_desc, ARRAY_SIZE(omap24xx_io_desc));
	iotable_init(omap243x_io_desc, ARRAY_SIZE(omap243x_io_desc));
}
#endif

#ifdef CONFIG_ARCH_OMAP3
void __init omap34xx_map_common_io(void)
{
	iotable_init(omap34xx_io_desc, ARRAY_SIZE(omap34xx_io_desc));
}
#endif

#ifdef CONFIG_SOC_OMAPTI816X
void __init omapti816x_map_common_io(void)
{
	iotable_init(omapti816x_io_desc, ARRAY_SIZE(omapti816x_io_desc));
}
#endif

#ifdef CONFIG_ARCH_OMAP4
void __init omap44xx_map_common_io(void)
{
	iotable_init(omap44xx_io_desc, ARRAY_SIZE(omap44xx_io_desc));
}
#endif

/*
 * omap2_init_reprogram_sdrc - reprogram SDRC timing parameters
 *
 * Sets the CORE DPLL3 M2 divider to the same value that it's at
 * currently.  This has the effect of setting the SDRC SDRAM AC timing
 * registers to the values currently defined by the kernel.  Currently
 * only defined for OMAP3; will return 0 if called on OMAP2.  Returns
 * -EINVAL if the dpll3_m2_ck cannot be found, 0 if called on OMAP2,
 * or passes along the return value of clk_set_rate().
 */
static int __init _omap2_init_reprogram_sdrc(void)
{
	struct clk *dpll3_m2_ck;
	int v = -EINVAL;
	long rate;

	if (!cpu_is_omap34xx())
		return 0;

	dpll3_m2_ck = clk_get(NULL, "dpll3_m2_ck");
	if (IS_ERR(dpll3_m2_ck))
		return -EINVAL;

	rate = clk_get_rate(dpll3_m2_ck);
	pr_info("Reprogramming SDRC clock to %ld Hz\n", rate);
	v = clk_set_rate(dpll3_m2_ck, rate);
	if (v)
		pr_err("dpll3_m2_clk rate change failed: %d\n", v);

	clk_put(dpll3_m2_ck);

	return v;
}

static int _set_hwmod_postsetup_state(struct omap_hwmod *oh, void *data)
{
	return omap_hwmod_set_postsetup_state(oh, *(u8 *)data);
}

/* See irq.c, omap4-common.c and entry-macro.S */
void __iomem *omap_irq_base;

static void __init omap_common_init_early(void)
{
	omap2_check_revision();
	omap_ioremap_init();
	omap_init_consistent_dma_size();
}

<<<<<<< HEAD
	if (cpu_is_omap242x()) {
		omap2xxx_voltagedomains_init();
		omap242x_powerdomains_init();
		omap242x_clockdomains_init();
		omap2420_hwmod_init();
	} else if (cpu_is_omap243x()) {
		omap2xxx_voltagedomains_init();
		omap243x_powerdomains_init();
		omap243x_clockdomains_init();
		omap2430_hwmod_init();
	} else if (cpu_is_omap34xx()) {
		omap3xxx_voltagedomains_init();
		omap3xxx_powerdomains_init();
		omap3xxx_clockdomains_init();
		omap3xxx_hwmod_init();
	} else if (cpu_is_omap44xx()) {
		omap44xx_voltagedomains_init();
		omap44xx_powerdomains_init();
		omap44xx_clockdomains_init();
		omap44xx_hwmod_init();
	} else {
		pr_err("Could not init hwmod data - unknown SoC\n");
        }
=======
static void __init omap_hwmod_init_postsetup(void)
{
	u8 postsetup_state;
>>>>>>> df80442d

	/* Set the default postsetup state for all hwmods */
#ifdef CONFIG_PM_RUNTIME
	postsetup_state = _HWMOD_STATE_IDLE;
#else
	postsetup_state = _HWMOD_STATE_ENABLED;
#endif
	omap_hwmod_for_each(_set_hwmod_postsetup_state, &postsetup_state);

	/*
	 * Set the default postsetup state for unusual modules (like
	 * MPU WDT).
	 *
	 * The postsetup_state is not actually used until
	 * omap_hwmod_late_init(), so boards that desire full watchdog
	 * coverage of kernel initialization can reprogram the
	 * postsetup_state between the calls to
	 * omap2_init_common_infra() and omap_sdrc_init().
	 *
	 * XXX ideally we could detect whether the MPU WDT was currently
	 * enabled here and make this conditional
	 */
	postsetup_state = _HWMOD_STATE_DISABLED;
	omap_hwmod_for_each_by_class("wd_timer",
				     _set_hwmod_postsetup_state,
				     &postsetup_state);

	omap_pm_if_early_init();
}

void __init omap2420_init_early(void)
{
	omap2_set_globals_242x();
	omap_common_init_early();
	omap2xxx_voltagedomains_init();
	omap242x_powerdomains_init();
	omap242x_clockdomains_init();
	omap2420_hwmod_init();
	omap_hwmod_init_postsetup();
	omap2420_clk_init();
}

<<<<<<< HEAD
void __init omap2420_init_early(void)
{
	omap2_init_common_infrastructure();
}

void __init omap2430_init_early(void)
{
	omap2_init_common_infrastructure();
=======
void __init omap2430_init_early(void)
{
	omap2_set_globals_243x();
	omap_common_init_early();
	omap2xxx_voltagedomains_init();
	omap243x_powerdomains_init();
	omap243x_clockdomains_init();
	omap2430_hwmod_init();
	omap_hwmod_init_postsetup();
	omap2430_clk_init();
}

/*
 * Currently only board-omap3beagle.c should call this because of the
 * same machine_id for 34xx and 36xx beagle.. Will get fixed with DT.
 */
void __init omap3_init_early(void)
{
	omap2_set_globals_3xxx();
	omap_common_init_early();
	omap3xxx_voltagedomains_init();
	omap3xxx_powerdomains_init();
	omap3xxx_clockdomains_init();
	omap3xxx_hwmod_init();
	omap_hwmod_init_postsetup();
	omap3xxx_clk_init();
>>>>>>> df80442d
}

void __init omap3430_init_early(void)
{
<<<<<<< HEAD
	omap2_init_common_infrastructure();
=======
	omap3_init_early();
>>>>>>> df80442d
}

void __init omap35xx_init_early(void)
{
<<<<<<< HEAD
	omap2_init_common_infrastructure();
=======
	omap3_init_early();
>>>>>>> df80442d
}

void __init omap3630_init_early(void)
{
<<<<<<< HEAD
	omap2_init_common_infrastructure();
=======
	omap3_init_early();
>>>>>>> df80442d
}

void __init am35xx_init_early(void)
{
<<<<<<< HEAD
	omap2_init_common_infrastructure();
=======
	omap3_init_early();
>>>>>>> df80442d
}

void __init ti816x_init_early(void)
{
<<<<<<< HEAD
	omap2_init_common_infrastructure();
=======
	omap2_set_globals_ti816x();
	omap_common_init_early();
	omap3xxx_voltagedomains_init();
	omap3xxx_powerdomains_init();
	omap3xxx_clockdomains_init();
	omap3xxx_hwmod_init();
	omap_hwmod_init_postsetup();
	omap3xxx_clk_init();
>>>>>>> df80442d
}

void __init omap4430_init_early(void)
{
<<<<<<< HEAD
	omap2_init_common_infrastructure();
=======
	omap2_set_globals_443x();
	omap_common_init_early();
	omap44xx_voltagedomains_init();
	omap44xx_powerdomains_init();
	omap44xx_clockdomains_init();
	omap44xx_hwmod_init();
	omap_hwmod_init_postsetup();
	omap4xxx_clk_init();
>>>>>>> df80442d
}

void __init omap_sdrc_init(struct omap_sdrc_params *sdrc_cs0,
				      struct omap_sdrc_params *sdrc_cs1)
{
	omap_sram_init();

	if (cpu_is_omap24xx() || omap3_has_sdrc()) {
		omap2_sdrc_init(sdrc_cs0, sdrc_cs1);
		_omap2_init_reprogram_sdrc();
	}
}

/*
 * NOTE: Please use ioremap + __raw_read/write where possible instead of these
 */

u8 omap_readb(u32 pa)
{
	return __raw_readb(OMAP2_L4_IO_ADDRESS(pa));
}
EXPORT_SYMBOL(omap_readb);

u16 omap_readw(u32 pa)
{
	return __raw_readw(OMAP2_L4_IO_ADDRESS(pa));
}
EXPORT_SYMBOL(omap_readw);

u32 omap_readl(u32 pa)
{
	return __raw_readl(OMAP2_L4_IO_ADDRESS(pa));
}
EXPORT_SYMBOL(omap_readl);

void omap_writeb(u8 v, u32 pa)
{
	__raw_writeb(v, OMAP2_L4_IO_ADDRESS(pa));
}
EXPORT_SYMBOL(omap_writeb);

void omap_writew(u16 v, u32 pa)
{
	__raw_writew(v, OMAP2_L4_IO_ADDRESS(pa));
}
EXPORT_SYMBOL(omap_writew);

void omap_writel(u32 v, u32 pa)
{
	__raw_writel(v, OMAP2_L4_IO_ADDRESS(pa));
}
EXPORT_SYMBOL(omap_writel);<|MERGE_RESOLUTION|>--- conflicted
+++ resolved
@@ -326,35 +326,9 @@
 	omap_init_consistent_dma_size();
 }
 
-<<<<<<< HEAD
-	if (cpu_is_omap242x()) {
-		omap2xxx_voltagedomains_init();
-		omap242x_powerdomains_init();
-		omap242x_clockdomains_init();
-		omap2420_hwmod_init();
-	} else if (cpu_is_omap243x()) {
-		omap2xxx_voltagedomains_init();
-		omap243x_powerdomains_init();
-		omap243x_clockdomains_init();
-		omap2430_hwmod_init();
-	} else if (cpu_is_omap34xx()) {
-		omap3xxx_voltagedomains_init();
-		omap3xxx_powerdomains_init();
-		omap3xxx_clockdomains_init();
-		omap3xxx_hwmod_init();
-	} else if (cpu_is_omap44xx()) {
-		omap44xx_voltagedomains_init();
-		omap44xx_powerdomains_init();
-		omap44xx_clockdomains_init();
-		omap44xx_hwmod_init();
-	} else {
-		pr_err("Could not init hwmod data - unknown SoC\n");
-        }
-=======
 static void __init omap_hwmod_init_postsetup(void)
 {
 	u8 postsetup_state;
->>>>>>> df80442d
 
 	/* Set the default postsetup state for all hwmods */
 #ifdef CONFIG_PM_RUNTIME
@@ -397,16 +371,6 @@
 	omap2420_clk_init();
 }
 
-<<<<<<< HEAD
-void __init omap2420_init_early(void)
-{
-	omap2_init_common_infrastructure();
-}
-
-void __init omap2430_init_early(void)
-{
-	omap2_init_common_infrastructure();
-=======
 void __init omap2430_init_early(void)
 {
 	omap2_set_globals_243x();
@@ -433,50 +397,30 @@
 	omap3xxx_hwmod_init();
 	omap_hwmod_init_postsetup();
 	omap3xxx_clk_init();
->>>>>>> df80442d
 }
 
 void __init omap3430_init_early(void)
 {
-<<<<<<< HEAD
-	omap2_init_common_infrastructure();
-=======
 	omap3_init_early();
->>>>>>> df80442d
 }
 
 void __init omap35xx_init_early(void)
 {
-<<<<<<< HEAD
-	omap2_init_common_infrastructure();
-=======
 	omap3_init_early();
->>>>>>> df80442d
 }
 
 void __init omap3630_init_early(void)
 {
-<<<<<<< HEAD
-	omap2_init_common_infrastructure();
-=======
 	omap3_init_early();
->>>>>>> df80442d
 }
 
 void __init am35xx_init_early(void)
 {
-<<<<<<< HEAD
-	omap2_init_common_infrastructure();
-=======
 	omap3_init_early();
->>>>>>> df80442d
 }
 
 void __init ti816x_init_early(void)
 {
-<<<<<<< HEAD
-	omap2_init_common_infrastructure();
-=======
 	omap2_set_globals_ti816x();
 	omap_common_init_early();
 	omap3xxx_voltagedomains_init();
@@ -485,14 +429,10 @@
 	omap3xxx_hwmod_init();
 	omap_hwmod_init_postsetup();
 	omap3xxx_clk_init();
->>>>>>> df80442d
 }
 
 void __init omap4430_init_early(void)
 {
-<<<<<<< HEAD
-	omap2_init_common_infrastructure();
-=======
 	omap2_set_globals_443x();
 	omap_common_init_early();
 	omap44xx_voltagedomains_init();
@@ -501,7 +441,6 @@
 	omap44xx_hwmod_init();
 	omap_hwmod_init_postsetup();
 	omap4xxx_clk_init();
->>>>>>> df80442d
 }
 
 void __init omap_sdrc_init(struct omap_sdrc_params *sdrc_cs0,
