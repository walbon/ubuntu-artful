--- conflicted
+++ resolved
@@ -87,10 +87,7 @@
 	struct list_head namespaces;
 	struct kref kref;
 	struct miscdevice miscdev;
-<<<<<<< HEAD
-=======
 	work_func_t reset_workfn;
->>>>>>> 59ff3eb6
 	struct work_struct reset_work;
 	char name[12];
 	char serial[20];
