/*
 * BSS client mode implementation
 * Copyright 2003-2008, Jouni Malinen <j@w1.fi>
 * Copyright 2004, Instant802 Networks, Inc.
 * Copyright 2005, Devicescape Software, Inc.
 * Copyright 2006-2007	Jiri Benc <jbenc@suse.cz>
 * Copyright 2007, Michael Wu <flamingice@sourmilk.net>
 *
 * This program is free software; you can redistribute it and/or modify
 * it under the terms of the GNU General Public License version 2 as
 * published by the Free Software Foundation.
 */

#include <linux/delay.h>
#include <linux/if_ether.h>
#include <linux/skbuff.h>
#include <linux/if_arp.h>
#include <linux/etherdevice.h>
#include <linux/rtnetlink.h>
#include <linux/pm_qos_params.h>
#include <linux/crc32.h>
#include <linux/slab.h>
#include <net/mac80211.h>
#include <asm/unaligned.h>

#include "ieee80211_i.h"
#include "driver-ops.h"
#include "rate.h"
#include "led.h"

#define IEEE80211_MAX_PROBE_TRIES 5

/*
 * beacon loss detection timeout
 * XXX: should depend on beacon interval
 */
#define IEEE80211_BEACON_LOSS_TIME	(2 * HZ)
/*
 * Time the connection can be idle before we probe
 * it to see if we can still talk to the AP.
 */
#define IEEE80211_CONNECTION_IDLE_TIME	(30 * HZ)
/*
 * Time we wait for a probe response after sending
 * a probe request because of beacon loss or for
 * checking the connection still works.
 */
#define IEEE80211_PROBE_WAIT		(HZ / 2)

/*
 * Weight given to the latest Beacon frame when calculating average signal
 * strength for Beacon frames received in the current BSS. This must be
 * between 1 and 15.
 */
#define IEEE80211_SIGNAL_AVE_WEIGHT	3

#define TMR_RUNNING_TIMER	0
#define TMR_RUNNING_CHANSW	1

/*
 * All cfg80211 functions have to be called outside a locked
 * section so that they can acquire a lock themselves... This
 * is much simpler than queuing up things in cfg80211, but we
 * do need some indirection for that here.
 */
enum rx_mgmt_action {
	/* no action required */
	RX_MGMT_NONE,

	/* caller must call cfg80211_send_rx_auth() */
	RX_MGMT_CFG80211_AUTH,

	/* caller must call cfg80211_send_rx_assoc() */
	RX_MGMT_CFG80211_ASSOC,

	/* caller must call cfg80211_send_deauth() */
	RX_MGMT_CFG80211_DEAUTH,

	/* caller must call cfg80211_send_disassoc() */
	RX_MGMT_CFG80211_DISASSOC,

	/* caller must tell cfg80211 about internal error */
	RX_MGMT_CFG80211_ASSOC_ERROR,
};

/* utils */
static inline void ASSERT_MGD_MTX(struct ieee80211_if_managed *ifmgd)
{
	WARN_ON(!mutex_is_locked(&ifmgd->mtx));
}

/*
 * We can have multiple work items (and connection probing)
 * scheduling this timer, but we need to take care to only
 * reschedule it when it should fire _earlier_ than it was
 * asked for before, or if it's not pending right now. This
 * function ensures that. Note that it then is required to
 * run this function for all timeouts after the first one
 * has happened -- the work that runs from this timer will
 * do that.
 */
static void run_again(struct ieee80211_if_managed *ifmgd,
			     unsigned long timeout)
{
	ASSERT_MGD_MTX(ifmgd);

	if (!timer_pending(&ifmgd->timer) ||
	    time_before(timeout, ifmgd->timer.expires))
		mod_timer(&ifmgd->timer, timeout);
}

static void mod_beacon_timer(struct ieee80211_sub_if_data *sdata)
{
	if (sdata->local->hw.flags & IEEE80211_HW_BEACON_FILTER)
		return;

	mod_timer(&sdata->u.mgd.bcn_mon_timer,
		  round_jiffies_up(jiffies + IEEE80211_BEACON_LOSS_TIME));
}

static int ecw2cw(int ecw)
{
	return (1 << ecw) - 1;
}

/*
 * ieee80211_enable_ht should be called only after the operating band
 * has been determined as ht configuration depends on the hw's
 * HT abilities for a specific band.
 */
static u32 ieee80211_enable_ht(struct ieee80211_sub_if_data *sdata,
			       struct ieee80211_ht_info *hti,
			       const u8 *bssid, u16 ap_ht_cap_flags)
{
	struct ieee80211_local *local = sdata->local;
	struct ieee80211_supported_band *sband;
	struct sta_info *sta;
	u32 changed = 0;
	u16 ht_opmode;
	bool enable_ht = true;
	enum nl80211_channel_type prev_chantype;
	enum nl80211_channel_type channel_type = NL80211_CHAN_NO_HT;

	sband = local->hw.wiphy->bands[local->hw.conf.channel->band];

	prev_chantype = sdata->vif.bss_conf.channel_type;

	/* HT is not supported */
	if (!sband->ht_cap.ht_supported)
		enable_ht = false;

	/* check that channel matches the right operating channel */
	if (local->hw.conf.channel->center_freq !=
	    ieee80211_channel_to_frequency(hti->control_chan))
		enable_ht = false;

	if (enable_ht) {
		channel_type = NL80211_CHAN_HT20;

		if (!(ap_ht_cap_flags & IEEE80211_HT_CAP_40MHZ_INTOLERANT) &&
		    (sband->ht_cap.cap & IEEE80211_HT_CAP_SUP_WIDTH_20_40) &&
		    (hti->ht_param & IEEE80211_HT_PARAM_CHAN_WIDTH_ANY)) {
			switch(hti->ht_param & IEEE80211_HT_PARAM_CHA_SEC_OFFSET) {
			case IEEE80211_HT_PARAM_CHA_SEC_ABOVE:
				if (!(local->hw.conf.channel->flags &
				    IEEE80211_CHAN_NO_HT40PLUS))
					channel_type = NL80211_CHAN_HT40PLUS;
				break;
			case IEEE80211_HT_PARAM_CHA_SEC_BELOW:
				if (!(local->hw.conf.channel->flags &
				    IEEE80211_CHAN_NO_HT40MINUS))
					channel_type = NL80211_CHAN_HT40MINUS;
				break;
			}
		}
	}

	if (local->tmp_channel)
		local->tmp_channel_type = channel_type;

	if (!ieee80211_set_channel_type(local, sdata, channel_type)) {
		/* can only fail due to HT40+/- mismatch */
		channel_type = NL80211_CHAN_HT20;
		WARN_ON(!ieee80211_set_channel_type(local, sdata, channel_type));
	}

	/* channel_type change automatically detected */
	ieee80211_hw_config(local, 0);

	if (prev_chantype != channel_type) {
		rcu_read_lock();
		sta = sta_info_get(sdata, bssid);
		if (sta)
			rate_control_rate_update(local, sband, sta,
						 IEEE80211_RC_HT_CHANGED,
						 channel_type);
		rcu_read_unlock();
	}

	ht_opmode = le16_to_cpu(hti->operation_mode);

	/* if bss configuration changed store the new one */
	if (sdata->ht_opmode_valid != enable_ht ||
	    sdata->vif.bss_conf.ht_operation_mode != ht_opmode ||
	    prev_chantype != channel_type) {
		changed |= BSS_CHANGED_HT;
		sdata->vif.bss_conf.ht_operation_mode = ht_opmode;
		sdata->ht_opmode_valid = enable_ht;
	}

	return changed;
}

/* frame sending functions */

static void ieee80211_send_deauth_disassoc(struct ieee80211_sub_if_data *sdata,
					   const u8 *bssid, u16 stype, u16 reason,
					   void *cookie, bool send_frame)
{
	struct ieee80211_local *local = sdata->local;
	struct ieee80211_if_managed *ifmgd = &sdata->u.mgd;
	struct sk_buff *skb;
	struct ieee80211_mgmt *mgmt;

	skb = dev_alloc_skb(local->hw.extra_tx_headroom + sizeof(*mgmt));
	if (!skb) {
		printk(KERN_DEBUG "%s: failed to allocate buffer for "
		       "deauth/disassoc frame\n", sdata->name);
		return;
	}
	skb_reserve(skb, local->hw.extra_tx_headroom);

	mgmt = (struct ieee80211_mgmt *) skb_put(skb, 24);
	memset(mgmt, 0, 24);
	memcpy(mgmt->da, bssid, ETH_ALEN);
	memcpy(mgmt->sa, sdata->vif.addr, ETH_ALEN);
	memcpy(mgmt->bssid, bssid, ETH_ALEN);
	mgmt->frame_control = cpu_to_le16(IEEE80211_FTYPE_MGMT | stype);
	skb_put(skb, 2);
	/* u.deauth.reason_code == u.disassoc.reason_code */
	mgmt->u.deauth.reason_code = cpu_to_le16(reason);

	if (stype == IEEE80211_STYPE_DEAUTH)
		if (cookie)
			__cfg80211_send_deauth(sdata->dev, (u8 *)mgmt, skb->len);
		else
			cfg80211_send_deauth(sdata->dev, (u8 *)mgmt, skb->len);
	else
		if (cookie)
			__cfg80211_send_disassoc(sdata->dev, (u8 *)mgmt, skb->len);
		else
			cfg80211_send_disassoc(sdata->dev, (u8 *)mgmt, skb->len);
	if (!(ifmgd->flags & IEEE80211_STA_MFP_ENABLED))
		IEEE80211_SKB_CB(skb)->flags |= IEEE80211_TX_INTFL_DONT_ENCRYPT;

	if (send_frame)
		ieee80211_tx_skb(sdata, skb);
	else
		kfree_skb(skb);
}

void ieee80211_send_pspoll(struct ieee80211_local *local,
			   struct ieee80211_sub_if_data *sdata)
{
	struct ieee80211_pspoll *pspoll;
	struct sk_buff *skb;

	skb = ieee80211_pspoll_get(&local->hw, &sdata->vif);
	if (!skb)
		return;

	pspoll = (struct ieee80211_pspoll *) skb->data;
	pspoll->frame_control |= cpu_to_le16(IEEE80211_FCTL_PM);

	IEEE80211_SKB_CB(skb)->flags |= IEEE80211_TX_INTFL_DONT_ENCRYPT;
	ieee80211_tx_skb(sdata, skb);
}

void ieee80211_send_nullfunc(struct ieee80211_local *local,
			     struct ieee80211_sub_if_data *sdata,
			     int powersave)
{
	struct sk_buff *skb;
	struct ieee80211_hdr_3addr *nullfunc;

	skb = ieee80211_nullfunc_get(&local->hw, &sdata->vif);
	if (!skb)
		return;

	nullfunc = (struct ieee80211_hdr_3addr *) skb->data;
	if (powersave)
		nullfunc->frame_control |= cpu_to_le16(IEEE80211_FCTL_PM);

	IEEE80211_SKB_CB(skb)->flags |= IEEE80211_TX_INTFL_DONT_ENCRYPT;
	ieee80211_tx_skb(sdata, skb);
}

static void ieee80211_send_4addr_nullfunc(struct ieee80211_local *local,
					  struct ieee80211_sub_if_data *sdata)
{
	struct sk_buff *skb;
	struct ieee80211_hdr *nullfunc;
	__le16 fc;

	if (WARN_ON(sdata->vif.type != NL80211_IFTYPE_STATION))
		return;

	skb = dev_alloc_skb(local->hw.extra_tx_headroom + 30);
	if (!skb) {
		printk(KERN_DEBUG "%s: failed to allocate buffer for 4addr "
		       "nullfunc frame\n", sdata->name);
		return;
	}
	skb_reserve(skb, local->hw.extra_tx_headroom);

	nullfunc = (struct ieee80211_hdr *) skb_put(skb, 30);
	memset(nullfunc, 0, 30);
	fc = cpu_to_le16(IEEE80211_FTYPE_DATA | IEEE80211_STYPE_NULLFUNC |
			 IEEE80211_FCTL_FROMDS | IEEE80211_FCTL_TODS);
	nullfunc->frame_control = fc;
	memcpy(nullfunc->addr1, sdata->u.mgd.bssid, ETH_ALEN);
	memcpy(nullfunc->addr2, sdata->vif.addr, ETH_ALEN);
	memcpy(nullfunc->addr3, sdata->u.mgd.bssid, ETH_ALEN);
	memcpy(nullfunc->addr4, sdata->vif.addr, ETH_ALEN);

	IEEE80211_SKB_CB(skb)->flags |= IEEE80211_TX_INTFL_DONT_ENCRYPT;
	ieee80211_tx_skb(sdata, skb);
}

/* spectrum management related things */
static void ieee80211_chswitch_work(struct work_struct *work)
{
	struct ieee80211_sub_if_data *sdata =
		container_of(work, struct ieee80211_sub_if_data, u.mgd.chswitch_work);
	struct ieee80211_if_managed *ifmgd = &sdata->u.mgd;

	if (!ieee80211_sdata_running(sdata))
		return;

	mutex_lock(&ifmgd->mtx);
	if (!ifmgd->associated)
		goto out;

	sdata->local->oper_channel = sdata->local->csa_channel;
	if (!sdata->local->ops->channel_switch) {
		/* call "hw_config" only if doing sw channel switch */
		ieee80211_hw_config(sdata->local,
			IEEE80211_CONF_CHANGE_CHANNEL);
	}

	/* XXX: shouldn't really modify cfg80211-owned data! */
	ifmgd->associated->channel = sdata->local->oper_channel;

	ieee80211_wake_queues_by_reason(&sdata->local->hw,
					IEEE80211_QUEUE_STOP_REASON_CSA);
 out:
	ifmgd->flags &= ~IEEE80211_STA_CSA_RECEIVED;
	mutex_unlock(&ifmgd->mtx);
}

void ieee80211_chswitch_done(struct ieee80211_vif *vif, bool success)
{
	struct ieee80211_sub_if_data *sdata;
	struct ieee80211_if_managed *ifmgd;

	sdata = vif_to_sdata(vif);
	ifmgd = &sdata->u.mgd;

	trace_api_chswitch_done(sdata, success);
	if (!success) {
		/*
		 * If the channel switch was not successful, stay
		 * around on the old channel. We currently lack
		 * good handling of this situation, possibly we
		 * should just drop the association.
		 */
		sdata->local->csa_channel = sdata->local->oper_channel;
	}

	ieee80211_queue_work(&sdata->local->hw, &ifmgd->chswitch_work);
}
EXPORT_SYMBOL(ieee80211_chswitch_done);

static void ieee80211_chswitch_timer(unsigned long data)
{
	struct ieee80211_sub_if_data *sdata =
		(struct ieee80211_sub_if_data *) data;
	struct ieee80211_if_managed *ifmgd = &sdata->u.mgd;

	if (sdata->local->quiescing) {
		set_bit(TMR_RUNNING_CHANSW, &ifmgd->timers_running);
		return;
	}

	ieee80211_queue_work(&sdata->local->hw, &ifmgd->chswitch_work);
}

void ieee80211_sta_process_chanswitch(struct ieee80211_sub_if_data *sdata,
				      struct ieee80211_channel_sw_ie *sw_elem,
				      struct ieee80211_bss *bss,
				      u64 timestamp)
{
	struct cfg80211_bss *cbss =
		container_of((void *)bss, struct cfg80211_bss, priv);
	struct ieee80211_channel *new_ch;
	struct ieee80211_if_managed *ifmgd = &sdata->u.mgd;
	int new_freq = ieee80211_channel_to_frequency(sw_elem->new_ch_num);

	ASSERT_MGD_MTX(ifmgd);

	if (!ifmgd->associated)
		return;

	if (sdata->local->scanning)
		return;

	/* Disregard subsequent beacons if we are already running a timer
	   processing a CSA */

	if (ifmgd->flags & IEEE80211_STA_CSA_RECEIVED)
		return;

	new_ch = ieee80211_get_channel(sdata->local->hw.wiphy, new_freq);
	if (!new_ch || new_ch->flags & IEEE80211_CHAN_DISABLED)
		return;

	sdata->local->csa_channel = new_ch;

	if (sdata->local->ops->channel_switch) {
		/* use driver's channel switch callback */
		struct ieee80211_channel_switch ch_switch;
		memset(&ch_switch, 0, sizeof(ch_switch));
		ch_switch.timestamp = timestamp;
		if (sw_elem->mode) {
			ch_switch.block_tx = true;
			ieee80211_stop_queues_by_reason(&sdata->local->hw,
					IEEE80211_QUEUE_STOP_REASON_CSA);
		}
		ch_switch.channel = new_ch;
		ch_switch.count = sw_elem->count;
		ifmgd->flags |= IEEE80211_STA_CSA_RECEIVED;
		drv_channel_switch(sdata->local, &ch_switch);
		return;
	}

	/* channel switch handled in software */
	if (sw_elem->count <= 1) {
		ieee80211_queue_work(&sdata->local->hw, &ifmgd->chswitch_work);
	} else {
		if (sw_elem->mode)
			ieee80211_stop_queues_by_reason(&sdata->local->hw,
					IEEE80211_QUEUE_STOP_REASON_CSA);
		ifmgd->flags |= IEEE80211_STA_CSA_RECEIVED;
		mod_timer(&ifmgd->chswitch_timer,
			  jiffies +
			  msecs_to_jiffies(sw_elem->count *
					   cbss->beacon_interval));
	}
}

static void ieee80211_handle_pwr_constr(struct ieee80211_sub_if_data *sdata,
					u16 capab_info, u8 *pwr_constr_elem,
					u8 pwr_constr_elem_len)
{
	struct ieee80211_conf *conf = &sdata->local->hw.conf;

	if (!(capab_info & WLAN_CAPABILITY_SPECTRUM_MGMT))
		return;

	/* Power constraint IE length should be 1 octet */
	if (pwr_constr_elem_len != 1)
		return;

	if ((*pwr_constr_elem <= conf->channel->max_power) &&
	    (*pwr_constr_elem != sdata->local->power_constr_level)) {
		sdata->local->power_constr_level = *pwr_constr_elem;
		ieee80211_hw_config(sdata->local, 0);
	}
}

/* powersave */
static void ieee80211_enable_ps(struct ieee80211_local *local,
				struct ieee80211_sub_if_data *sdata)
{
	struct ieee80211_conf *conf = &local->hw.conf;

	/*
	 * If we are scanning right now then the parameters will
	 * take effect when scan finishes.
	 */
	if (local->scanning)
		return;

	if (conf->dynamic_ps_timeout > 0 &&
	    !(local->hw.flags & IEEE80211_HW_SUPPORTS_DYNAMIC_PS)) {
		mod_timer(&local->dynamic_ps_timer, jiffies +
			  msecs_to_jiffies(conf->dynamic_ps_timeout));
	} else {
		if (local->hw.flags & IEEE80211_HW_PS_NULLFUNC_STACK)
			ieee80211_send_nullfunc(local, sdata, 1);

		if ((local->hw.flags & IEEE80211_HW_PS_NULLFUNC_STACK) &&
		    (local->hw.flags & IEEE80211_HW_REPORTS_TX_ACK_STATUS))
			return;

		conf->flags |= IEEE80211_CONF_PS;
		ieee80211_hw_config(local, IEEE80211_CONF_CHANGE_PS);
	}
}

static void ieee80211_change_ps(struct ieee80211_local *local)
{
	struct ieee80211_conf *conf = &local->hw.conf;

	if (local->ps_sdata) {
		ieee80211_enable_ps(local, local->ps_sdata);
	} else if (conf->flags & IEEE80211_CONF_PS) {
		conf->flags &= ~IEEE80211_CONF_PS;
		ieee80211_hw_config(local, IEEE80211_CONF_CHANGE_PS);
		del_timer_sync(&local->dynamic_ps_timer);
		cancel_work_sync(&local->dynamic_ps_enable_work);
	}
}

/* need to hold RTNL or interface lock */
void ieee80211_recalc_ps(struct ieee80211_local *local, s32 latency)
{
	struct ieee80211_sub_if_data *sdata, *found = NULL;
	int count = 0;
	int timeout;

	if (!(local->hw.flags & IEEE80211_HW_SUPPORTS_PS)) {
		local->ps_sdata = NULL;
		return;
	}

	if (!list_empty(&local->work_list)) {
		local->ps_sdata = NULL;
		goto change;
	}

	list_for_each_entry(sdata, &local->interfaces, list) {
		if (!ieee80211_sdata_running(sdata))
			continue;
		if (sdata->vif.type != NL80211_IFTYPE_STATION)
			continue;
		found = sdata;
		count++;
	}

	if (count == 1 && found->u.mgd.powersave &&
	    found->u.mgd.associated &&
	    found->u.mgd.associated->beacon_ies &&
	    !(found->u.mgd.flags & (IEEE80211_STA_BEACON_POLL |
				    IEEE80211_STA_CONNECTION_POLL))) {
		s32 beaconint_us;

		if (latency < 0)
			latency = pm_qos_request(PM_QOS_NETWORK_LATENCY);

		beaconint_us = ieee80211_tu_to_usec(
					found->vif.bss_conf.beacon_int);

		timeout = local->dynamic_ps_forced_timeout;
		if (timeout < 0) {
			/*
			 * Go to full PSM if the user configures a very low
			 * latency requirement.
			 * The 2 second value is there for compatibility until
			 * the PM_QOS_NETWORK_LATENCY is configured with real
			 * values.
			 */
			if (latency > 1900000000 && latency != 2000000000)
				timeout = 0;
			else
				timeout = 100;
		}
		local->hw.conf.dynamic_ps_timeout = timeout;

		if (beaconint_us > latency) {
			local->ps_sdata = NULL;
		} else {
			struct ieee80211_bss *bss;
			int maxslp = 1;
			u8 dtimper;

			bss = (void *)found->u.mgd.associated->priv;
			dtimper = bss->dtim_period;

			/* If the TIM IE is invalid, pretend the value is 1 */
			if (!dtimper)
				dtimper = 1;
			else if (dtimper > 1)
				maxslp = min_t(int, dtimper,
						    latency / beaconint_us);

			local->hw.conf.max_sleep_period = maxslp;
			local->hw.conf.ps_dtim_period = dtimper;
			local->ps_sdata = found;
		}
	} else {
		local->ps_sdata = NULL;
	}

 change:
	ieee80211_change_ps(local);
}

void ieee80211_dynamic_ps_disable_work(struct work_struct *work)
{
	struct ieee80211_local *local =
		container_of(work, struct ieee80211_local,
			     dynamic_ps_disable_work);

	if (local->hw.conf.flags & IEEE80211_CONF_PS) {
		local->hw.conf.flags &= ~IEEE80211_CONF_PS;
		ieee80211_hw_config(local, IEEE80211_CONF_CHANGE_PS);
	}

	ieee80211_wake_queues_by_reason(&local->hw,
					IEEE80211_QUEUE_STOP_REASON_PS);
}

void ieee80211_dynamic_ps_enable_work(struct work_struct *work)
{
	struct ieee80211_local *local =
		container_of(work, struct ieee80211_local,
			     dynamic_ps_enable_work);
	struct ieee80211_sub_if_data *sdata = local->ps_sdata;
	struct ieee80211_if_managed *ifmgd = &sdata->u.mgd;

	/* can only happen when PS was just disabled anyway */
	if (!sdata)
		return;

	if (local->hw.conf.flags & IEEE80211_CONF_PS)
		return;

	if ((local->hw.flags & IEEE80211_HW_PS_NULLFUNC_STACK) &&
	    (!(ifmgd->flags & IEEE80211_STA_NULLFUNC_ACKED)))
		ieee80211_send_nullfunc(local, sdata, 1);

	if (!((local->hw.flags & IEEE80211_HW_REPORTS_TX_ACK_STATUS) &&
	      (local->hw.flags & IEEE80211_HW_PS_NULLFUNC_STACK)) ||
	    (ifmgd->flags & IEEE80211_STA_NULLFUNC_ACKED)) {
		ifmgd->flags &= ~IEEE80211_STA_NULLFUNC_ACKED;
		local->hw.conf.flags |= IEEE80211_CONF_PS;
		ieee80211_hw_config(local, IEEE80211_CONF_CHANGE_PS);
	}
}

void ieee80211_dynamic_ps_timer(unsigned long data)
{
	struct ieee80211_local *local = (void *) data;

	if (local->quiescing || local->suspended)
		return;

	ieee80211_queue_work(&local->hw, &local->dynamic_ps_enable_work);
}

/* MLME */
static void ieee80211_sta_wmm_params(struct ieee80211_local *local,
				     struct ieee80211_if_managed *ifmgd,
				     u8 *wmm_param, size_t wmm_param_len)
{
	struct ieee80211_tx_queue_params params;
	size_t left;
	int count;
	u8 *pos, uapsd_queues = 0;

	if (!local->ops->conf_tx)
		return;

	if (local->hw.queues < 4)
		return;

	if (!wmm_param)
		return;

	if (wmm_param_len < 8 || wmm_param[5] /* version */ != 1)
		return;

	if (ifmgd->flags & IEEE80211_STA_UAPSD_ENABLED)
		uapsd_queues = local->uapsd_queues;

	count = wmm_param[6] & 0x0f;
	if (count == ifmgd->wmm_last_param_set)
		return;
	ifmgd->wmm_last_param_set = count;

	pos = wmm_param + 8;
	left = wmm_param_len - 8;

	memset(&params, 0, sizeof(params));

	local->wmm_acm = 0;
	for (; left >= 4; left -= 4, pos += 4) {
		int aci = (pos[0] >> 5) & 0x03;
		int acm = (pos[0] >> 4) & 0x01;
		bool uapsd = false;
		int queue;

		switch (aci) {
		case 1: /* AC_BK */
			queue = 3;
			if (acm)
				local->wmm_acm |= BIT(1) | BIT(2); /* BK/- */
			if (uapsd_queues & IEEE80211_WMM_IE_STA_QOSINFO_AC_BK)
				uapsd = true;
			break;
		case 2: /* AC_VI */
			queue = 1;
			if (acm)
				local->wmm_acm |= BIT(4) | BIT(5); /* CL/VI */
			if (uapsd_queues & IEEE80211_WMM_IE_STA_QOSINFO_AC_VI)
				uapsd = true;
			break;
		case 3: /* AC_VO */
			queue = 0;
			if (acm)
				local->wmm_acm |= BIT(6) | BIT(7); /* VO/NC */
			if (uapsd_queues & IEEE80211_WMM_IE_STA_QOSINFO_AC_VO)
				uapsd = true;
			break;
		case 0: /* AC_BE */
		default:
			queue = 2;
			if (acm)
				local->wmm_acm |= BIT(0) | BIT(3); /* BE/EE */
			if (uapsd_queues & IEEE80211_WMM_IE_STA_QOSINFO_AC_BE)
				uapsd = true;
			break;
		}

		params.aifs = pos[0] & 0x0f;
		params.cw_max = ecw2cw((pos[1] & 0xf0) >> 4);
		params.cw_min = ecw2cw(pos[1] & 0x0f);
		params.txop = get_unaligned_le16(pos + 2);
		params.uapsd = uapsd;

#ifdef CONFIG_MAC80211_VERBOSE_DEBUG
		printk(KERN_DEBUG "%s: WMM queue=%d aci=%d acm=%d aifs=%d "
		       "cWmin=%d cWmax=%d txop=%d uapsd=%d\n",
		       wiphy_name(local->hw.wiphy), queue, aci, acm,
		       params.aifs, params.cw_min, params.cw_max, params.txop,
		       params.uapsd);
#endif
		if (drv_conf_tx(local, queue, &params))
			printk(KERN_DEBUG "%s: failed to set TX queue "
			       "parameters for queue %d\n",
			       wiphy_name(local->hw.wiphy), queue);
	}

	/* enable WMM or activate new settings */
	local->hw.conf.flags |=	IEEE80211_CONF_QOS;
	drv_config(local, IEEE80211_CONF_CHANGE_QOS);
}

static u32 ieee80211_handle_bss_capability(struct ieee80211_sub_if_data *sdata,
					   u16 capab, bool erp_valid, u8 erp)
{
	struct ieee80211_bss_conf *bss_conf = &sdata->vif.bss_conf;
	u32 changed = 0;
	bool use_protection;
	bool use_short_preamble;
	bool use_short_slot;

	if (erp_valid) {
		use_protection = (erp & WLAN_ERP_USE_PROTECTION) != 0;
		use_short_preamble = (erp & WLAN_ERP_BARKER_PREAMBLE) == 0;
	} else {
		use_protection = false;
		use_short_preamble = !!(capab & WLAN_CAPABILITY_SHORT_PREAMBLE);
	}

	use_short_slot = !!(capab & WLAN_CAPABILITY_SHORT_SLOT_TIME);
	if (sdata->local->hw.conf.channel->band == IEEE80211_BAND_5GHZ)
		use_short_slot = true;

	if (use_protection != bss_conf->use_cts_prot) {
		bss_conf->use_cts_prot = use_protection;
		changed |= BSS_CHANGED_ERP_CTS_PROT;
	}

	if (use_short_preamble != bss_conf->use_short_preamble) {
		bss_conf->use_short_preamble = use_short_preamble;
		changed |= BSS_CHANGED_ERP_PREAMBLE;
	}

	if (use_short_slot != bss_conf->use_short_slot) {
		bss_conf->use_short_slot = use_short_slot;
		changed |= BSS_CHANGED_ERP_SLOT;
	}

	return changed;
}

static void ieee80211_set_associated(struct ieee80211_sub_if_data *sdata,
				     struct cfg80211_bss *cbss,
				     u32 bss_info_changed)
{
	struct ieee80211_bss *bss = (void *)cbss->priv;
	struct ieee80211_local *local = sdata->local;
	struct ieee80211_bss_conf *bss_conf = &sdata->vif.bss_conf;

	bss_info_changed |= BSS_CHANGED_ASSOC;
	/* set timing information */
	bss_conf->beacon_int = cbss->beacon_interval;
	bss_conf->timestamp = cbss->tsf;

	bss_info_changed |= BSS_CHANGED_BEACON_INT;
	bss_info_changed |= ieee80211_handle_bss_capability(sdata,
		cbss->capability, bss->has_erp_value, bss->erp_value);

	sdata->u.mgd.associated = cbss;
	memcpy(sdata->u.mgd.bssid, cbss->bssid, ETH_ALEN);

	sdata->u.mgd.flags |= IEEE80211_STA_RESET_SIGNAL_AVE;

	/* just to be sure */
	sdata->u.mgd.flags &= ~(IEEE80211_STA_CONNECTION_POLL |
				IEEE80211_STA_BEACON_POLL);

	/*
	 * Always handle WMM once after association regardless
	 * of the first value the AP uses. Setting -1 here has
	 * that effect because the AP values is an unsigned
	 * 4-bit value.
	 */
	sdata->u.mgd.wmm_last_param_set = -1;

	ieee80211_led_assoc(local, 1);

	bss_conf->assoc = 1;
	/*
	 * For now just always ask the driver to update the basic rateset
	 * when we have associated, we aren't checking whether it actually
	 * changed or not.
	 */
	bss_info_changed |= BSS_CHANGED_BASIC_RATES;

	/* And the BSSID changed - we're associated now */
	bss_info_changed |= BSS_CHANGED_BSSID;

	/* Tell the driver to monitor connection quality (if supported) */
	if ((local->hw.flags & IEEE80211_HW_SUPPORTS_CQM_RSSI) &&
	    bss_conf->cqm_rssi_thold)
		bss_info_changed |= BSS_CHANGED_CQM;

	/* Enable ARP filtering */
	if (bss_conf->arp_filter_enabled != sdata->arp_filter_state) {
		bss_conf->arp_filter_enabled = sdata->arp_filter_state;
		bss_info_changed |= BSS_CHANGED_ARP_FILTER;
	}

	ieee80211_bss_info_change_notify(sdata, bss_info_changed);

	mutex_lock(&local->iflist_mtx);
	ieee80211_recalc_ps(local, -1);
	ieee80211_recalc_smps(local, sdata);
	mutex_unlock(&local->iflist_mtx);

	netif_tx_start_all_queues(sdata->dev);
	netif_carrier_on(sdata->dev);
}

static void ieee80211_set_disassoc(struct ieee80211_sub_if_data *sdata,
				   bool remove_sta)
{
	struct ieee80211_if_managed *ifmgd = &sdata->u.mgd;
	struct ieee80211_local *local = sdata->local;
	struct sta_info *sta;
	u32 changed = 0, config_changed = 0;
	u8 bssid[ETH_ALEN];

	ASSERT_MGD_MTX(ifmgd);

	if (WARN_ON(!ifmgd->associated))
		return;

	memcpy(bssid, ifmgd->associated->bssid, ETH_ALEN);

	ifmgd->associated = NULL;
	memset(ifmgd->bssid, 0, ETH_ALEN);

	/*
	 * we need to commit the associated = NULL change because the
	 * scan code uses that to determine whether this iface should
	 * go to/wake up from powersave or not -- and could otherwise
	 * wake the queues erroneously.
	 */
	smp_mb();

	/*
	 * Thus, we can only afterwards stop the queues -- to account
	 * for the case where another CPU is finishing a scan at this
	 * time -- we don't want the scan code to enable queues.
	 */

	netif_tx_stop_all_queues(sdata->dev);
	netif_carrier_off(sdata->dev);

	mutex_lock(&local->sta_mtx);
	sta = sta_info_get(sdata, bssid);
	if (sta) {
		set_sta_flags(sta, WLAN_STA_BLOCK_BA);
		ieee80211_sta_tear_down_BA_sessions(sta);
	}
	mutex_unlock(&local->sta_mtx);

	changed |= ieee80211_reset_erp_info(sdata);

	ieee80211_led_assoc(local, 0);
	changed |= BSS_CHANGED_ASSOC;
	sdata->vif.bss_conf.assoc = false;

	ieee80211_set_wmm_default(sdata);

	/* channel(_type) changes are handled by ieee80211_hw_config */
	WARN_ON(!ieee80211_set_channel_type(local, sdata, NL80211_CHAN_NO_HT));

	/* on the next assoc, re-program HT parameters */
	sdata->ht_opmode_valid = false;

	local->power_constr_level = 0;

	del_timer_sync(&local->dynamic_ps_timer);
	cancel_work_sync(&local->dynamic_ps_enable_work);

	if (local->hw.conf.flags & IEEE80211_CONF_PS) {
		local->hw.conf.flags &= ~IEEE80211_CONF_PS;
		config_changed |= IEEE80211_CONF_CHANGE_PS;
	}

	ieee80211_hw_config(local, config_changed);

	/* Disable ARP filtering */
	if (sdata->vif.bss_conf.arp_filter_enabled) {
		sdata->vif.bss_conf.arp_filter_enabled = false;
		changed |= BSS_CHANGED_ARP_FILTER;
	}

	/* The BSSID (not really interesting) and HT changed */
	changed |= BSS_CHANGED_BSSID | BSS_CHANGED_HT;
	ieee80211_bss_info_change_notify(sdata, changed);

	if (remove_sta)
		sta_info_destroy_addr(sdata, bssid);
}

void ieee80211_sta_rx_notify(struct ieee80211_sub_if_data *sdata,
			     struct ieee80211_hdr *hdr)
{
	/*
	 * We can postpone the mgd.timer whenever receiving unicast frames
	 * from AP because we know that the connection is working both ways
	 * at that time. But multicast frames (and hence also beacons) must
	 * be ignored here, because we need to trigger the timer during
	 * data idle periods for sending the periodic probe request to the
	 * AP we're connected to.
	 */
	if (is_multicast_ether_addr(hdr->addr1))
		return;

	if (sdata->local->hw.flags & IEEE80211_HW_CONNECTION_MONITOR)
		return;

	mod_timer(&sdata->u.mgd.conn_mon_timer,
		  round_jiffies_up(jiffies + IEEE80211_CONNECTION_IDLE_TIME));
}

static void ieee80211_mgd_probe_ap_send(struct ieee80211_sub_if_data *sdata)
{
	struct ieee80211_if_managed *ifmgd = &sdata->u.mgd;
	const u8 *ssid;

	ssid = ieee80211_bss_get_ie(ifmgd->associated, WLAN_EID_SSID);
	ieee80211_send_probe_req(sdata, ifmgd->associated->bssid,
				 ssid + 2, ssid[1], NULL, 0);

	ifmgd->probe_send_count++;
	ifmgd->probe_timeout = jiffies + IEEE80211_PROBE_WAIT;
	run_again(ifmgd, ifmgd->probe_timeout);
}

static void ieee80211_mgd_probe_ap(struct ieee80211_sub_if_data *sdata,
				   bool beacon)
{
	struct ieee80211_if_managed *ifmgd = &sdata->u.mgd;
	bool already = false;

	if (!ieee80211_sdata_running(sdata))
		return;

	if (sdata->local->scanning)
		return;

	if (sdata->local->tmp_channel)
		return;

	mutex_lock(&ifmgd->mtx);

	if (!ifmgd->associated)
		goto out;

#ifdef CONFIG_MAC80211_VERBOSE_DEBUG
	if (beacon && net_ratelimit())
		printk(KERN_DEBUG "%s: detected beacon loss from AP "
		       "- sending probe request\n", sdata->name);
#endif

	/*
	 * The driver/our work has already reported this event or the
	 * connection monitoring has kicked in and we have already sent
	 * a probe request. Or maybe the AP died and the driver keeps
	 * reporting until we disassociate...
	 *
	 * In either case we have to ignore the current call to this
	 * function (except for setting the correct probe reason bit)
	 * because otherwise we would reset the timer every time and
	 * never check whether we received a probe response!
	 */
	if (ifmgd->flags & (IEEE80211_STA_BEACON_POLL |
			    IEEE80211_STA_CONNECTION_POLL))
		already = true;

	if (beacon)
		ifmgd->flags |= IEEE80211_STA_BEACON_POLL;
	else
		ifmgd->flags |= IEEE80211_STA_CONNECTION_POLL;

	if (already)
		goto out;

	mutex_lock(&sdata->local->iflist_mtx);
	ieee80211_recalc_ps(sdata->local, -1);
	mutex_unlock(&sdata->local->iflist_mtx);

	ifmgd->probe_send_count = 0;
	ieee80211_mgd_probe_ap_send(sdata);
 out:
	mutex_unlock(&ifmgd->mtx);
}

static void __ieee80211_connection_loss(struct ieee80211_sub_if_data *sdata)
{
	struct ieee80211_if_managed *ifmgd = &sdata->u.mgd;
	struct ieee80211_local *local = sdata->local;
	u8 bssid[ETH_ALEN];

	mutex_lock(&ifmgd->mtx);
	if (!ifmgd->associated) {
		mutex_unlock(&ifmgd->mtx);
		return;
	}

	memcpy(bssid, ifmgd->associated->bssid, ETH_ALEN);

	printk(KERN_DEBUG "Connection to AP %pM lost.\n", bssid);

	ieee80211_set_disassoc(sdata, true);
	ieee80211_recalc_idle(local);
	mutex_unlock(&ifmgd->mtx);
	/*
	 * must be outside lock due to cfg80211,
	 * but that's not a problem.
	 */
	ieee80211_send_deauth_disassoc(sdata, bssid,
				       IEEE80211_STYPE_DEAUTH,
				       WLAN_REASON_DISASSOC_DUE_TO_INACTIVITY,
				       NULL, true);
}

void ieee80211_beacon_connection_loss_work(struct work_struct *work)
{
	struct ieee80211_sub_if_data *sdata =
		container_of(work, struct ieee80211_sub_if_data,
			     u.mgd.beacon_connection_loss_work);

	if (sdata->local->hw.flags & IEEE80211_HW_CONNECTION_MONITOR)
		__ieee80211_connection_loss(sdata);
	else
		ieee80211_mgd_probe_ap(sdata, true);
}

void ieee80211_beacon_loss(struct ieee80211_vif *vif)
{
	struct ieee80211_sub_if_data *sdata = vif_to_sdata(vif);
	struct ieee80211_hw *hw = &sdata->local->hw;

	trace_api_beacon_loss(sdata);

	WARN_ON(hw->flags & IEEE80211_HW_CONNECTION_MONITOR);
	ieee80211_queue_work(hw, &sdata->u.mgd.beacon_connection_loss_work);
}
EXPORT_SYMBOL(ieee80211_beacon_loss);

void ieee80211_connection_loss(struct ieee80211_vif *vif)
{
	struct ieee80211_sub_if_data *sdata = vif_to_sdata(vif);
	struct ieee80211_hw *hw = &sdata->local->hw;

	trace_api_connection_loss(sdata);

	WARN_ON(!(hw->flags & IEEE80211_HW_CONNECTION_MONITOR));
	ieee80211_queue_work(hw, &sdata->u.mgd.beacon_connection_loss_work);
}
EXPORT_SYMBOL(ieee80211_connection_loss);


static enum rx_mgmt_action __must_check
ieee80211_rx_mgmt_deauth(struct ieee80211_sub_if_data *sdata,
			 struct ieee80211_mgmt *mgmt, size_t len)
{
	struct ieee80211_if_managed *ifmgd = &sdata->u.mgd;
	const u8 *bssid = NULL;
	u16 reason_code;

	if (len < 24 + 2)
		return RX_MGMT_NONE;

	ASSERT_MGD_MTX(ifmgd);

	bssid = ifmgd->associated->bssid;

	reason_code = le16_to_cpu(mgmt->u.deauth.reason_code);

	printk(KERN_DEBUG "%s: deauthenticated from %pM (Reason: %u)\n",
			sdata->name, bssid, reason_code);

	ieee80211_set_disassoc(sdata, true);
	ieee80211_recalc_idle(sdata->local);

	return RX_MGMT_CFG80211_DEAUTH;
}


static enum rx_mgmt_action __must_check
ieee80211_rx_mgmt_disassoc(struct ieee80211_sub_if_data *sdata,
			   struct ieee80211_mgmt *mgmt, size_t len)
{
	struct ieee80211_if_managed *ifmgd = &sdata->u.mgd;
	u16 reason_code;

	if (len < 24 + 2)
		return RX_MGMT_NONE;

	ASSERT_MGD_MTX(ifmgd);

	if (WARN_ON(!ifmgd->associated))
		return RX_MGMT_NONE;

	if (WARN_ON(memcmp(ifmgd->associated->bssid, mgmt->sa, ETH_ALEN)))
		return RX_MGMT_NONE;

	reason_code = le16_to_cpu(mgmt->u.disassoc.reason_code);

	printk(KERN_DEBUG "%s: disassociated from %pM (Reason: %u)\n",
			sdata->name, mgmt->sa, reason_code);

	ieee80211_set_disassoc(sdata, true);
	ieee80211_recalc_idle(sdata->local);
	return RX_MGMT_CFG80211_DISASSOC;
}


static bool ieee80211_assoc_success(struct ieee80211_work *wk,
				    struct ieee80211_mgmt *mgmt, size_t len)
{
	struct ieee80211_sub_if_data *sdata = wk->sdata;
	struct ieee80211_if_managed *ifmgd = &sdata->u.mgd;
	struct ieee80211_local *local = sdata->local;
	struct ieee80211_supported_band *sband;
	struct sta_info *sta;
	struct cfg80211_bss *cbss = wk->assoc.bss;
	u8 *pos;
	u32 rates, basic_rates;
	u16 capab_info, aid;
	struct ieee802_11_elems elems;
	struct ieee80211_bss_conf *bss_conf = &sdata->vif.bss_conf;
	u32 changed = 0;
	int i, j, err;
	bool have_higher_than_11mbit = false;
	u16 ap_ht_cap_flags;

	/* AssocResp and ReassocResp have identical structure */

	aid = le16_to_cpu(mgmt->u.assoc_resp.aid);
	capab_info = le16_to_cpu(mgmt->u.assoc_resp.capab_info);

	if ((aid & (BIT(15) | BIT(14))) != (BIT(15) | BIT(14)))
		printk(KERN_DEBUG "%s: invalid aid value %d; bits 15:14 not "
		       "set\n", sdata->name, aid);
	aid &= ~(BIT(15) | BIT(14));

	pos = mgmt->u.assoc_resp.variable;
	ieee802_11_parse_elems(pos, len - (pos - (u8 *) mgmt), &elems);

	if (!elems.supp_rates) {
		printk(KERN_DEBUG "%s: no SuppRates element in AssocResp\n",
		       sdata->name);
		return false;
	}

	ifmgd->aid = aid;

	sta = sta_info_alloc(sdata, cbss->bssid, GFP_KERNEL);
	if (!sta) {
		printk(KERN_DEBUG "%s: failed to alloc STA entry for"
		       " the AP\n", sdata->name);
		return false;
	}

	set_sta_flags(sta, WLAN_STA_AUTH | WLAN_STA_ASSOC |
			   WLAN_STA_ASSOC_AP);
	if (!(ifmgd->flags & IEEE80211_STA_CONTROL_PORT))
		set_sta_flags(sta, WLAN_STA_AUTHORIZED);

	rates = 0;
	basic_rates = 0;
	sband = local->hw.wiphy->bands[local->hw.conf.channel->band];

	for (i = 0; i < elems.supp_rates_len; i++) {
		int rate = (elems.supp_rates[i] & 0x7f) * 5;
		bool is_basic = !!(elems.supp_rates[i] & 0x80);

		if (rate > 110)
			have_higher_than_11mbit = true;

		for (j = 0; j < sband->n_bitrates; j++) {
			if (sband->bitrates[j].bitrate == rate) {
				rates |= BIT(j);
				if (is_basic)
					basic_rates |= BIT(j);
				break;
			}
		}
	}

	for (i = 0; i < elems.ext_supp_rates_len; i++) {
		int rate = (elems.ext_supp_rates[i] & 0x7f) * 5;
		bool is_basic = !!(elems.ext_supp_rates[i] & 0x80);

		if (rate > 110)
			have_higher_than_11mbit = true;

		for (j = 0; j < sband->n_bitrates; j++) {
			if (sband->bitrates[j].bitrate == rate) {
				rates |= BIT(j);
				if (is_basic)
					basic_rates |= BIT(j);
				break;
			}
		}
	}

	sta->sta.supp_rates[local->hw.conf.channel->band] = rates;
	sdata->vif.bss_conf.basic_rates = basic_rates;

	/* cf. IEEE 802.11 9.2.12 */
	if (local->hw.conf.channel->band == IEEE80211_BAND_2GHZ &&
	    have_higher_than_11mbit)
		sdata->flags |= IEEE80211_SDATA_OPERATING_GMODE;
	else
		sdata->flags &= ~IEEE80211_SDATA_OPERATING_GMODE;

	if (elems.ht_cap_elem && !(ifmgd->flags & IEEE80211_STA_DISABLE_11N))
		ieee80211_ht_cap_ie_to_sta_ht_cap(sband,
				elems.ht_cap_elem, &sta->sta.ht_cap);

	ap_ht_cap_flags = sta->sta.ht_cap.cap;

	rate_control_rate_init(sta);

	if (ifmgd->flags & IEEE80211_STA_MFP_ENABLED)
		set_sta_flags(sta, WLAN_STA_MFP);

	if (elems.wmm_param)
		set_sta_flags(sta, WLAN_STA_WME);

	err = sta_info_insert(sta);
	sta = NULL;
	if (err) {
		printk(KERN_DEBUG "%s: failed to insert STA entry for"
		       " the AP (error %d)\n", sdata->name, err);
		return false;
	}

	if (elems.wmm_param)
		ieee80211_sta_wmm_params(local, ifmgd, elems.wmm_param,
					 elems.wmm_param_len);
	else
		ieee80211_set_wmm_default(sdata);

	local->oper_channel = wk->chan;

	if (elems.ht_info_elem && elems.wmm_param &&
	    (sdata->local->hw.queues >= 4) &&
	    !(ifmgd->flags & IEEE80211_STA_DISABLE_11N))
		changed |= ieee80211_enable_ht(sdata, elems.ht_info_elem,
					       cbss->bssid, ap_ht_cap_flags);

	/* set AID and assoc capability,
	 * ieee80211_set_associated() will tell the driver */
	bss_conf->aid = aid;
	bss_conf->assoc_capability = capab_info;
	ieee80211_set_associated(sdata, cbss, changed);

	/*
	 * If we're using 4-addr mode, let the AP know that we're
	 * doing so, so that it can create the STA VLAN on its side
	 */
	if (ifmgd->use_4addr)
		ieee80211_send_4addr_nullfunc(local, sdata);

	/*
	 * Start timer to probe the connection to the AP now.
	 * Also start the timer that will detect beacon loss.
	 */
	ieee80211_sta_rx_notify(sdata, (struct ieee80211_hdr *)mgmt);
	mod_beacon_timer(sdata);

	return true;
}


static void ieee80211_rx_bss_info(struct ieee80211_sub_if_data *sdata,
				  struct ieee80211_mgmt *mgmt,
				  size_t len,
				  struct ieee80211_rx_status *rx_status,
				  struct ieee802_11_elems *elems,
				  bool beacon)
{
	struct ieee80211_local *local = sdata->local;
	int freq;
	struct ieee80211_bss *bss;
	struct ieee80211_channel *channel;
	bool need_ps = false;

	if (sdata->u.mgd.associated) {
		bss = (void *)sdata->u.mgd.associated->priv;
		/* not previously set so we may need to recalc */
		need_ps = !bss->dtim_period;
	}

	if (elems->ds_params && elems->ds_params_len == 1)
		freq = ieee80211_channel_to_frequency(elems->ds_params[0]);
	else
		freq = rx_status->freq;

	channel = ieee80211_get_channel(local->hw.wiphy, freq);

	if (!channel || channel->flags & IEEE80211_CHAN_DISABLED)
		return;

	bss = ieee80211_bss_info_update(local, rx_status, mgmt, len, elems,
					channel, beacon);
	if (bss)
		ieee80211_rx_bss_put(local, bss);

	if (!sdata->u.mgd.associated)
		return;

	if (need_ps) {
		mutex_lock(&local->iflist_mtx);
		ieee80211_recalc_ps(local, -1);
		mutex_unlock(&local->iflist_mtx);
	}

	if (elems->ch_switch_elem && (elems->ch_switch_elem_len == 3) &&
	    (memcmp(mgmt->bssid, sdata->u.mgd.associated->bssid,
							ETH_ALEN) == 0)) {
		struct ieee80211_channel_sw_ie *sw_elem =
			(struct ieee80211_channel_sw_ie *)elems->ch_switch_elem;
		ieee80211_sta_process_chanswitch(sdata, sw_elem,
						 bss, rx_status->mactime);
	}
}


static void ieee80211_rx_mgmt_probe_resp(struct ieee80211_sub_if_data *sdata,
					 struct sk_buff *skb)
{
	struct ieee80211_mgmt *mgmt = (void *)skb->data;
	struct ieee80211_if_managed *ifmgd;
	struct ieee80211_rx_status *rx_status = (void *) skb->cb;
	size_t baselen, len = skb->len;
	struct ieee802_11_elems elems;

	ifmgd = &sdata->u.mgd;

	ASSERT_MGD_MTX(ifmgd);

	if (memcmp(mgmt->da, sdata->vif.addr, ETH_ALEN))
		return; /* ignore ProbeResp to foreign address */

	baselen = (u8 *) mgmt->u.probe_resp.variable - (u8 *) mgmt;
	if (baselen > len)
		return;

	ieee802_11_parse_elems(mgmt->u.probe_resp.variable, len - baselen,
				&elems);

	ieee80211_rx_bss_info(sdata, mgmt, len, rx_status, &elems, false);

	if (ifmgd->associated &&
	    memcmp(mgmt->bssid, ifmgd->associated->bssid, ETH_ALEN) == 0 &&
	    ifmgd->flags & (IEEE80211_STA_BEACON_POLL |
			    IEEE80211_STA_CONNECTION_POLL)) {
		ifmgd->flags &= ~(IEEE80211_STA_CONNECTION_POLL |
				  IEEE80211_STA_BEACON_POLL);
		mutex_lock(&sdata->local->iflist_mtx);
		ieee80211_recalc_ps(sdata->local, -1);
		mutex_unlock(&sdata->local->iflist_mtx);

		if (sdata->local->hw.flags & IEEE80211_HW_CONNECTION_MONITOR)
			return;

		/*
		 * We've received a probe response, but are not sure whether
		 * we have or will be receiving any beacons or data, so let's
		 * schedule the timers again, just in case.
		 */
		mod_beacon_timer(sdata);

		mod_timer(&ifmgd->conn_mon_timer,
			  round_jiffies_up(jiffies +
					   IEEE80211_CONNECTION_IDLE_TIME));
	}
}

/*
 * This is the canonical list of information elements we care about,
 * the filter code also gives us all changes to the Microsoft OUI
 * (00:50:F2) vendor IE which is used for WMM which we need to track.
 *
 * We implement beacon filtering in software since that means we can
 * avoid processing the frame here and in cfg80211, and userspace
 * will not be able to tell whether the hardware supports it or not.
 *
 * XXX: This list needs to be dynamic -- userspace needs to be able to
 *	add items it requires. It also needs to be able to tell us to
 *	look out for other vendor IEs.
 */
static const u64 care_about_ies =
	(1ULL << WLAN_EID_COUNTRY) |
	(1ULL << WLAN_EID_ERP_INFO) |
	(1ULL << WLAN_EID_CHANNEL_SWITCH) |
	(1ULL << WLAN_EID_PWR_CONSTRAINT) |
	(1ULL << WLAN_EID_HT_CAPABILITY) |
	(1ULL << WLAN_EID_HT_INFORMATION);

static void ieee80211_rx_mgmt_beacon(struct ieee80211_sub_if_data *sdata,
				     struct ieee80211_mgmt *mgmt,
				     size_t len,
				     struct ieee80211_rx_status *rx_status)
{
	struct ieee80211_if_managed *ifmgd = &sdata->u.mgd;
	struct ieee80211_bss_conf *bss_conf = &sdata->vif.bss_conf;
	size_t baselen;
	struct ieee802_11_elems elems;
	struct ieee80211_local *local = sdata->local;
	u32 changed = 0;
	bool erp_valid, directed_tim = false;
	u8 erp_value = 0;
	u32 ncrc;
	u8 *bssid;

	ASSERT_MGD_MTX(ifmgd);

	/* Process beacon from the current BSS */
	baselen = (u8 *) mgmt->u.beacon.variable - (u8 *) mgmt;
	if (baselen > len)
		return;

	if (rx_status->freq != local->hw.conf.channel->center_freq)
		return;

	/*
	 * We might have received a number of frames, among them a
	 * disassoc frame and a beacon...
	 */
	if (!ifmgd->associated)
		return;

	bssid = ifmgd->associated->bssid;

	/*
	 * And in theory even frames from a different AP we were just
	 * associated to a split-second ago!
	 */
	if (memcmp(bssid, mgmt->bssid, ETH_ALEN) != 0)
		return;

	/* Track average RSSI from the Beacon frames of the current AP */
	ifmgd->last_beacon_signal = rx_status->signal;
	if (ifmgd->flags & IEEE80211_STA_RESET_SIGNAL_AVE) {
		ifmgd->flags &= ~IEEE80211_STA_RESET_SIGNAL_AVE;
		ifmgd->ave_beacon_signal = rx_status->signal;
		ifmgd->last_cqm_event_signal = 0;
	} else {
		ifmgd->ave_beacon_signal =
			(IEEE80211_SIGNAL_AVE_WEIGHT * rx_status->signal * 16 +
			 (16 - IEEE80211_SIGNAL_AVE_WEIGHT) *
			 ifmgd->ave_beacon_signal) / 16;
	}
	if (bss_conf->cqm_rssi_thold &&
	    !(local->hw.flags & IEEE80211_HW_SUPPORTS_CQM_RSSI)) {
		int sig = ifmgd->ave_beacon_signal / 16;
		int last_event = ifmgd->last_cqm_event_signal;
		int thold = bss_conf->cqm_rssi_thold;
		int hyst = bss_conf->cqm_rssi_hyst;
		if (sig < thold &&
		    (last_event == 0 || sig < last_event - hyst)) {
			ifmgd->last_cqm_event_signal = sig;
			ieee80211_cqm_rssi_notify(
				&sdata->vif,
				NL80211_CQM_RSSI_THRESHOLD_EVENT_LOW,
				GFP_KERNEL);
		} else if (sig > thold &&
			   (last_event == 0 || sig > last_event + hyst)) {
			ifmgd->last_cqm_event_signal = sig;
			ieee80211_cqm_rssi_notify(
				&sdata->vif,
				NL80211_CQM_RSSI_THRESHOLD_EVENT_HIGH,
				GFP_KERNEL);
		}
	}

	if (ifmgd->flags & IEEE80211_STA_BEACON_POLL) {
#ifdef CONFIG_MAC80211_VERBOSE_DEBUG
		if (net_ratelimit()) {
			printk(KERN_DEBUG "%s: cancelling probereq poll due "
			       "to a received beacon\n", sdata->name);
		}
#endif
		ifmgd->flags &= ~IEEE80211_STA_BEACON_POLL;
		mutex_lock(&local->iflist_mtx);
		ieee80211_recalc_ps(local, -1);
		mutex_unlock(&local->iflist_mtx);
	}

	/*
	 * Push the beacon loss detection into the future since
	 * we are processing a beacon from the AP just now.
	 */
	mod_beacon_timer(sdata);

	ncrc = crc32_be(0, (void *)&mgmt->u.beacon.beacon_int, 4);
	ncrc = ieee802_11_parse_elems_crc(mgmt->u.beacon.variable,
					  len - baselen, &elems,
					  care_about_ies, ncrc);

	if (local->hw.flags & IEEE80211_HW_PS_NULLFUNC_STACK)
		directed_tim = ieee80211_check_tim(elems.tim, elems.tim_len,
						   ifmgd->aid);

	if (ncrc != ifmgd->beacon_crc) {
		ieee80211_rx_bss_info(sdata, mgmt, len, rx_status, &elems,
				      true);

		ieee80211_sta_wmm_params(local, ifmgd, elems.wmm_param,
					 elems.wmm_param_len);
	}

	if (local->hw.flags & IEEE80211_HW_PS_NULLFUNC_STACK) {
		if (directed_tim) {
			if (local->hw.conf.dynamic_ps_timeout > 0) {
				local->hw.conf.flags &= ~IEEE80211_CONF_PS;
				ieee80211_hw_config(local,
						    IEEE80211_CONF_CHANGE_PS);
				ieee80211_send_nullfunc(local, sdata, 0);
			} else {
				local->pspolling = true;

				/*
				 * Here is assumed that the driver will be
				 * able to send ps-poll frame and receive a
				 * response even though power save mode is
				 * enabled, but some drivers might require
				 * to disable power save here. This needs
				 * to be investigated.
				 */
				ieee80211_send_pspoll(local, sdata);
			}
		}
	}

	if (ncrc == ifmgd->beacon_crc)
		return;
	ifmgd->beacon_crc = ncrc;

	if (elems.erp_info && elems.erp_info_len >= 1) {
		erp_valid = true;
		erp_value = elems.erp_info[0];
	} else {
		erp_valid = false;
	}
	changed |= ieee80211_handle_bss_capability(sdata,
			le16_to_cpu(mgmt->u.beacon.capab_info),
			erp_valid, erp_value);


	if (elems.ht_cap_elem && elems.ht_info_elem && elems.wmm_param &&
	    !(ifmgd->flags & IEEE80211_STA_DISABLE_11N)) {
		struct sta_info *sta;
		struct ieee80211_supported_band *sband;
		u16 ap_ht_cap_flags;

		rcu_read_lock();

		sta = sta_info_get(sdata, bssid);
		if (WARN_ON(!sta)) {
			rcu_read_unlock();
			return;
		}

		sband = local->hw.wiphy->bands[local->hw.conf.channel->band];

		ieee80211_ht_cap_ie_to_sta_ht_cap(sband,
				elems.ht_cap_elem, &sta->sta.ht_cap);

		ap_ht_cap_flags = sta->sta.ht_cap.cap;

		rcu_read_unlock();

		changed |= ieee80211_enable_ht(sdata, elems.ht_info_elem,
					       bssid, ap_ht_cap_flags);
	}

	/* Note: country IE parsing is done for us by cfg80211 */
	if (elems.country_elem) {
		/* TODO: IBSS also needs this */
		if (elems.pwr_constr_elem)
			ieee80211_handle_pwr_constr(sdata,
				le16_to_cpu(mgmt->u.probe_resp.capab_info),
				elems.pwr_constr_elem,
				elems.pwr_constr_elem_len);
	}

	ieee80211_bss_info_change_notify(sdata, changed);
}

void ieee80211_sta_rx_queued_mgmt(struct ieee80211_sub_if_data *sdata,
				  struct sk_buff *skb)
{
	struct ieee80211_if_managed *ifmgd = &sdata->u.mgd;
	struct ieee80211_rx_status *rx_status;
	struct ieee80211_mgmt *mgmt;
	enum rx_mgmt_action rma = RX_MGMT_NONE;
	u16 fc;

	rx_status = (struct ieee80211_rx_status *) skb->cb;
	mgmt = (struct ieee80211_mgmt *) skb->data;
	fc = le16_to_cpu(mgmt->frame_control);

	mutex_lock(&ifmgd->mtx);

	if (ifmgd->associated &&
	    memcmp(ifmgd->associated->bssid, mgmt->bssid, ETH_ALEN) == 0) {
		switch (fc & IEEE80211_FCTL_STYPE) {
		case IEEE80211_STYPE_BEACON:
			ieee80211_rx_mgmt_beacon(sdata, mgmt, skb->len,
						 rx_status);
			break;
		case IEEE80211_STYPE_PROBE_RESP:
			ieee80211_rx_mgmt_probe_resp(sdata, skb);
			break;
		case IEEE80211_STYPE_DEAUTH:
			rma = ieee80211_rx_mgmt_deauth(sdata, mgmt, skb->len);
			break;
		case IEEE80211_STYPE_DISASSOC:
			rma = ieee80211_rx_mgmt_disassoc(sdata, mgmt, skb->len);
			break;
		case IEEE80211_STYPE_ACTION:
			switch (mgmt->u.action.category) {
			case WLAN_CATEGORY_SPECTRUM_MGMT:
				ieee80211_sta_process_chanswitch(sdata,
						&mgmt->u.action.u.chan_switch.sw_elem,
						(void *)ifmgd->associated->priv,
						rx_status->mactime);
				break;
			}
		}
		mutex_unlock(&ifmgd->mtx);

		switch (rma) {
		case RX_MGMT_NONE:
			/* no action */
			break;
		case RX_MGMT_CFG80211_DEAUTH:
			cfg80211_send_deauth(sdata->dev, (u8 *)mgmt, skb->len);
			break;
		case RX_MGMT_CFG80211_DISASSOC:
			cfg80211_send_disassoc(sdata->dev, (u8 *)mgmt, skb->len);
			break;
		default:
			WARN(1, "unexpected: %d", rma);
		}
		return;
	}

	mutex_unlock(&ifmgd->mtx);

	if (skb->len >= 24 + 2 /* mgmt + deauth reason */ &&
	    (fc & IEEE80211_FCTL_STYPE) == IEEE80211_STYPE_DEAUTH) {
		struct ieee80211_local *local = sdata->local;
		struct ieee80211_work *wk;

		mutex_lock(&local->work_mtx);
		list_for_each_entry(wk, &local->work_list, list) {
			if (wk->sdata != sdata)
				continue;

			if (wk->type != IEEE80211_WORK_ASSOC)
				continue;

			if (memcmp(mgmt->bssid, wk->filter_ta, ETH_ALEN))
				continue;
			if (memcmp(mgmt->sa, wk->filter_ta, ETH_ALEN))
				continue;

			/*
			 * Printing the message only here means we can't
			 * spuriously print it, but it also means that it
			 * won't be printed when the frame comes in before
			 * we even tried to associate or in similar cases.
			 *
			 * Ultimately, I suspect cfg80211 should print the
			 * messages instead.
			 */
			printk(KERN_DEBUG
			       "%s: deauthenticated from %pM (Reason: %u)\n",
			       sdata->name, mgmt->bssid,
			       le16_to_cpu(mgmt->u.deauth.reason_code));

			list_del_rcu(&wk->list);
			free_work(wk);
			break;
		}
		mutex_unlock(&local->work_mtx);

		cfg80211_send_deauth(sdata->dev, (u8 *)mgmt, skb->len);
	}
}

static void ieee80211_sta_timer(unsigned long data)
{
	struct ieee80211_sub_if_data *sdata =
		(struct ieee80211_sub_if_data *) data;
	struct ieee80211_if_managed *ifmgd = &sdata->u.mgd;
	struct ieee80211_local *local = sdata->local;

	if (local->quiescing) {
		set_bit(TMR_RUNNING_TIMER, &ifmgd->timers_running);
		return;
	}

	ieee80211_queue_work(&local->hw, &sdata->work);
}

void ieee80211_sta_work(struct ieee80211_sub_if_data *sdata)
{
	struct ieee80211_local *local = sdata->local;
<<<<<<< HEAD
	struct ieee80211_if_managed *ifmgd;
	struct sk_buff *skb;

	if (!ieee80211_sdata_running(sdata))
		return;

	if (local->scanning)
		return;

	if (WARN_ON(sdata->vif.type != NL80211_IFTYPE_STATION))
		return;

	/*
	 * ieee80211_queue_work() should have picked up most cases,
	 * here we'll pick the rest.
	 */
	if (WARN(local->suspended, "STA MLME work scheduled while "
		 "going to suspend\n"))
		return;

	ifmgd = &sdata->u.mgd;

	/* first process frames to avoid timing out while a frame is pending */
	while ((skb = skb_dequeue(&ifmgd->skb_queue)))
		ieee80211_sta_rx_queued_mgmt(sdata, skb);
=======
	struct ieee80211_if_managed *ifmgd = &sdata->u.mgd;
>>>>>>> abf52f86

	/* then process the rest of the work */
	mutex_lock(&ifmgd->mtx);

	if (ifmgd->flags & (IEEE80211_STA_BEACON_POLL |
			    IEEE80211_STA_CONNECTION_POLL) &&
	    ifmgd->associated) {
		u8 bssid[ETH_ALEN];

		memcpy(bssid, ifmgd->associated->bssid, ETH_ALEN);
		if (time_is_after_jiffies(ifmgd->probe_timeout))
			run_again(ifmgd, ifmgd->probe_timeout);

		else if (ifmgd->probe_send_count < IEEE80211_MAX_PROBE_TRIES) {
#ifdef CONFIG_MAC80211_VERBOSE_DEBUG
			printk(KERN_DEBUG "No probe response from AP %pM"
				" after %dms, try %d\n", bssid,
				(1000 * IEEE80211_PROBE_WAIT)/HZ,
				ifmgd->probe_send_count);
#endif
			ieee80211_mgd_probe_ap_send(sdata);
		} else {
			/*
			 * We actually lost the connection ... or did we?
			 * Let's make sure!
			 */
			ifmgd->flags &= ~(IEEE80211_STA_CONNECTION_POLL |
					  IEEE80211_STA_BEACON_POLL);
			printk(KERN_DEBUG "No probe response from AP %pM"
				" after %dms, disconnecting.\n",
				bssid, (1000 * IEEE80211_PROBE_WAIT)/HZ);
			ieee80211_set_disassoc(sdata, true);
			ieee80211_recalc_idle(local);
			mutex_unlock(&ifmgd->mtx);
			/*
			 * must be outside lock due to cfg80211,
			 * but that's not a problem.
			 */
			ieee80211_send_deauth_disassoc(sdata, bssid,
					IEEE80211_STYPE_DEAUTH,
					WLAN_REASON_DISASSOC_DUE_TO_INACTIVITY,
					NULL, true);
			mutex_lock(&ifmgd->mtx);
		}
	}

	mutex_unlock(&ifmgd->mtx);
}

static void ieee80211_sta_bcn_mon_timer(unsigned long data)
{
	struct ieee80211_sub_if_data *sdata =
		(struct ieee80211_sub_if_data *) data;
	struct ieee80211_local *local = sdata->local;

	if (local->quiescing)
		return;

	ieee80211_queue_work(&sdata->local->hw,
			     &sdata->u.mgd.beacon_connection_loss_work);
}

static void ieee80211_sta_conn_mon_timer(unsigned long data)
{
	struct ieee80211_sub_if_data *sdata =
		(struct ieee80211_sub_if_data *) data;
	struct ieee80211_if_managed *ifmgd = &sdata->u.mgd;
	struct ieee80211_local *local = sdata->local;

	if (local->quiescing)
		return;

	ieee80211_queue_work(&local->hw, &ifmgd->monitor_work);
}

static void ieee80211_sta_monitor_work(struct work_struct *work)
{
	struct ieee80211_sub_if_data *sdata =
		container_of(work, struct ieee80211_sub_if_data,
			     u.mgd.monitor_work);

	ieee80211_mgd_probe_ap(sdata, false);
}

static void ieee80211_restart_sta_timer(struct ieee80211_sub_if_data *sdata)
{
	if (sdata->vif.type == NL80211_IFTYPE_STATION) {
		sdata->u.mgd.flags &= ~(IEEE80211_STA_BEACON_POLL |
					IEEE80211_STA_CONNECTION_POLL);

		/* let's probe the connection once */
		ieee80211_queue_work(&sdata->local->hw,
			   &sdata->u.mgd.monitor_work);
		/* and do all the other regular work too */
		ieee80211_queue_work(&sdata->local->hw, &sdata->work);
	}
}

#ifdef CONFIG_PM
void ieee80211_sta_quiesce(struct ieee80211_sub_if_data *sdata)
{
	struct ieee80211_if_managed *ifmgd = &sdata->u.mgd;

	/*
	 * we need to use atomic bitops for the running bits
	 * only because both timers might fire at the same
	 * time -- the code here is properly synchronised.
	 */

	cancel_work_sync(&ifmgd->beacon_connection_loss_work);
	if (del_timer_sync(&ifmgd->timer))
		set_bit(TMR_RUNNING_TIMER, &ifmgd->timers_running);

	cancel_work_sync(&ifmgd->chswitch_work);
	if (del_timer_sync(&ifmgd->chswitch_timer))
		set_bit(TMR_RUNNING_CHANSW, &ifmgd->timers_running);

	cancel_work_sync(&ifmgd->monitor_work);
	/* these will just be re-established on connection */
	del_timer_sync(&ifmgd->conn_mon_timer);
	del_timer_sync(&ifmgd->bcn_mon_timer);
}

void ieee80211_sta_restart(struct ieee80211_sub_if_data *sdata)
{
	struct ieee80211_if_managed *ifmgd = &sdata->u.mgd;

	if (test_and_clear_bit(TMR_RUNNING_TIMER, &ifmgd->timers_running))
		add_timer(&ifmgd->timer);
	if (test_and_clear_bit(TMR_RUNNING_CHANSW, &ifmgd->timers_running))
		add_timer(&ifmgd->chswitch_timer);
}
#endif

/* interface setup */
void ieee80211_sta_setup_sdata(struct ieee80211_sub_if_data *sdata)
{
	struct ieee80211_if_managed *ifmgd;

	ifmgd = &sdata->u.mgd;
	INIT_WORK(&ifmgd->monitor_work, ieee80211_sta_monitor_work);
	INIT_WORK(&ifmgd->chswitch_work, ieee80211_chswitch_work);
	INIT_WORK(&ifmgd->beacon_connection_loss_work,
		  ieee80211_beacon_connection_loss_work);
	setup_timer(&ifmgd->timer, ieee80211_sta_timer,
		    (unsigned long) sdata);
	setup_timer(&ifmgd->bcn_mon_timer, ieee80211_sta_bcn_mon_timer,
		    (unsigned long) sdata);
	setup_timer(&ifmgd->conn_mon_timer, ieee80211_sta_conn_mon_timer,
		    (unsigned long) sdata);
	setup_timer(&ifmgd->chswitch_timer, ieee80211_chswitch_timer,
		    (unsigned long) sdata);

	ifmgd->flags = 0;

	mutex_init(&ifmgd->mtx);

	if (sdata->local->hw.flags & IEEE80211_HW_SUPPORTS_DYNAMIC_SMPS)
		ifmgd->req_smps = IEEE80211_SMPS_AUTOMATIC;
	else
		ifmgd->req_smps = IEEE80211_SMPS_OFF;
}

/* scan finished notification */
void ieee80211_mlme_notify_scan_completed(struct ieee80211_local *local)
{
	struct ieee80211_sub_if_data *sdata = local->scan_sdata;

	/* Restart STA timers */
	rcu_read_lock();
	list_for_each_entry_rcu(sdata, &local->interfaces, list)
		ieee80211_restart_sta_timer(sdata);
	rcu_read_unlock();
}

int ieee80211_max_network_latency(struct notifier_block *nb,
				  unsigned long data, void *dummy)
{
	s32 latency_usec = (s32) data;
	struct ieee80211_local *local =
		container_of(nb, struct ieee80211_local,
			     network_latency_notifier);

	mutex_lock(&local->iflist_mtx);
	ieee80211_recalc_ps(local, latency_usec);
	mutex_unlock(&local->iflist_mtx);

	return 0;
}

/* config hooks */
static enum work_done_result
ieee80211_probe_auth_done(struct ieee80211_work *wk,
			  struct sk_buff *skb)
{
	if (!skb) {
		cfg80211_send_auth_timeout(wk->sdata->dev, wk->filter_ta);
		return WORK_DONE_DESTROY;
	}

	if (wk->type == IEEE80211_WORK_AUTH) {
		cfg80211_send_rx_auth(wk->sdata->dev, skb->data, skb->len);
		return WORK_DONE_DESTROY;
	}

	mutex_lock(&wk->sdata->u.mgd.mtx);
	ieee80211_rx_mgmt_probe_resp(wk->sdata, skb);
	mutex_unlock(&wk->sdata->u.mgd.mtx);

	wk->type = IEEE80211_WORK_AUTH;
	wk->probe_auth.tries = 0;
	return WORK_DONE_REQUEUE;
}

int ieee80211_mgd_auth(struct ieee80211_sub_if_data *sdata,
		       struct cfg80211_auth_request *req)
{
	const u8 *ssid;
	struct ieee80211_work *wk;
	u16 auth_alg;

	if (req->local_state_change)
		return 0; /* no need to update mac80211 state */

	switch (req->auth_type) {
	case NL80211_AUTHTYPE_OPEN_SYSTEM:
		auth_alg = WLAN_AUTH_OPEN;
		break;
	case NL80211_AUTHTYPE_SHARED_KEY:
		auth_alg = WLAN_AUTH_SHARED_KEY;
		break;
	case NL80211_AUTHTYPE_FT:
		auth_alg = WLAN_AUTH_FT;
		break;
	case NL80211_AUTHTYPE_NETWORK_EAP:
		auth_alg = WLAN_AUTH_LEAP;
		break;
	default:
		return -EOPNOTSUPP;
	}

	wk = kzalloc(sizeof(*wk) + req->ie_len, GFP_KERNEL);
	if (!wk)
		return -ENOMEM;

	memcpy(wk->filter_ta, req->bss->bssid, ETH_ALEN);

	if (req->ie && req->ie_len) {
		memcpy(wk->ie, req->ie, req->ie_len);
		wk->ie_len = req->ie_len;
	}

	if (req->key && req->key_len) {
		wk->probe_auth.key_len = req->key_len;
		wk->probe_auth.key_idx = req->key_idx;
		memcpy(wk->probe_auth.key, req->key, req->key_len);
	}

	ssid = ieee80211_bss_get_ie(req->bss, WLAN_EID_SSID);
	memcpy(wk->probe_auth.ssid, ssid + 2, ssid[1]);
	wk->probe_auth.ssid_len = ssid[1];

	wk->probe_auth.algorithm = auth_alg;
	wk->probe_auth.privacy = req->bss->capability & WLAN_CAPABILITY_PRIVACY;

	/* if we already have a probe, don't probe again */
	if (req->bss->proberesp_ies)
		wk->type = IEEE80211_WORK_AUTH;
	else
		wk->type = IEEE80211_WORK_DIRECT_PROBE;
	wk->chan = req->bss->channel;
	wk->sdata = sdata;
	wk->done = ieee80211_probe_auth_done;

	ieee80211_add_work(wk);
	return 0;
}

static enum work_done_result ieee80211_assoc_done(struct ieee80211_work *wk,
						  struct sk_buff *skb)
{
	struct ieee80211_mgmt *mgmt;
	u16 status;

	if (!skb) {
		cfg80211_send_assoc_timeout(wk->sdata->dev, wk->filter_ta);
		return WORK_DONE_DESTROY;
	}

	mgmt = (void *)skb->data;
	status = le16_to_cpu(mgmt->u.assoc_resp.status_code);

	if (status == WLAN_STATUS_SUCCESS) {
		mutex_lock(&wk->sdata->u.mgd.mtx);
		if (!ieee80211_assoc_success(wk, mgmt, skb->len)) {
			mutex_unlock(&wk->sdata->u.mgd.mtx);
			/* oops -- internal error -- send timeout for now */
			cfg80211_send_assoc_timeout(wk->sdata->dev,
						    wk->filter_ta);
			return WORK_DONE_DESTROY;
		} else {
			mutex_unlock(&wk->sdata->u.mgd.mtx);
#ifdef CONFIG_INET
			/*
			 * configure ARP filter IP addresses to the driver,
			 * intentionally outside the mgd mutex.
			 */
			rtnl_lock();
			ieee80211_set_arp_filter(wk->sdata);
			rtnl_unlock();
#endif
		}
<<<<<<< HEAD
=======

		mutex_unlock(&wk->sdata->u.mgd.mtx);
>>>>>>> abf52f86
	}

	cfg80211_send_rx_assoc(wk->sdata->dev, skb->data, skb->len);
	return WORK_DONE_DESTROY;
}

int ieee80211_mgd_assoc(struct ieee80211_sub_if_data *sdata,
			struct cfg80211_assoc_request *req)
{
	struct ieee80211_if_managed *ifmgd = &sdata->u.mgd;
	struct ieee80211_bss *bss = (void *)req->bss->priv;
	struct ieee80211_work *wk;
	const u8 *ssid;
	int i;

	mutex_lock(&ifmgd->mtx);
	if (ifmgd->associated) {
		if (!req->prev_bssid ||
		    memcmp(req->prev_bssid, ifmgd->associated->bssid,
			   ETH_ALEN)) {
			/*
			 * We are already associated and the request was not a
			 * reassociation request from the current BSS, so
			 * reject it.
			 */
			mutex_unlock(&ifmgd->mtx);
			return -EALREADY;
		}

		/* Trying to reassociate - clear previous association state */
		ieee80211_set_disassoc(sdata, true);
	}
	mutex_unlock(&ifmgd->mtx);

	wk = kzalloc(sizeof(*wk) + req->ie_len, GFP_KERNEL);
	if (!wk)
		return -ENOMEM;

	ifmgd->flags &= ~IEEE80211_STA_DISABLE_11N;
	ifmgd->flags &= ~IEEE80211_STA_NULLFUNC_ACKED;

	for (i = 0; i < req->crypto.n_ciphers_pairwise; i++)
		if (req->crypto.ciphers_pairwise[i] == WLAN_CIPHER_SUITE_WEP40 ||
		    req->crypto.ciphers_pairwise[i] == WLAN_CIPHER_SUITE_TKIP ||
		    req->crypto.ciphers_pairwise[i] == WLAN_CIPHER_SUITE_WEP104)
			ifmgd->flags |= IEEE80211_STA_DISABLE_11N;


	if (req->ie && req->ie_len) {
		memcpy(wk->ie, req->ie, req->ie_len);
		wk->ie_len = req->ie_len;
	} else
		wk->ie_len = 0;

	wk->assoc.bss = req->bss;

	memcpy(wk->filter_ta, req->bss->bssid, ETH_ALEN);

	/* new association always uses requested smps mode */
	if (ifmgd->req_smps == IEEE80211_SMPS_AUTOMATIC) {
		if (ifmgd->powersave)
			ifmgd->ap_smps = IEEE80211_SMPS_DYNAMIC;
		else
			ifmgd->ap_smps = IEEE80211_SMPS_OFF;
	} else
		ifmgd->ap_smps = ifmgd->req_smps;

	wk->assoc.smps = ifmgd->ap_smps;
	/*
	 * IEEE802.11n does not allow TKIP/WEP as pairwise ciphers in HT mode.
	 * We still associate in non-HT mode (11a/b/g) if any one of these
	 * ciphers is configured as pairwise.
	 * We can set this to true for non-11n hardware, that'll be checked
	 * separately along with the peer capabilities.
	 */
	wk->assoc.use_11n = !(ifmgd->flags & IEEE80211_STA_DISABLE_11N);
	wk->assoc.capability = req->bss->capability;
	wk->assoc.wmm_used = bss->wmm_used;
	wk->assoc.supp_rates = bss->supp_rates;
	wk->assoc.supp_rates_len = bss->supp_rates_len;
	wk->assoc.ht_information_ie =
		ieee80211_bss_get_ie(req->bss, WLAN_EID_HT_INFORMATION);

	if (bss->wmm_used && bss->uapsd_supported &&
	    (sdata->local->hw.flags & IEEE80211_HW_SUPPORTS_UAPSD)) {
		wk->assoc.uapsd_used = true;
		ifmgd->flags |= IEEE80211_STA_UAPSD_ENABLED;
	} else {
		wk->assoc.uapsd_used = false;
		ifmgd->flags &= ~IEEE80211_STA_UAPSD_ENABLED;
	}

	ssid = ieee80211_bss_get_ie(req->bss, WLAN_EID_SSID);
	memcpy(wk->assoc.ssid, ssid + 2, ssid[1]);
	wk->assoc.ssid_len = ssid[1];

	if (req->prev_bssid)
		memcpy(wk->assoc.prev_bssid, req->prev_bssid, ETH_ALEN);

	wk->type = IEEE80211_WORK_ASSOC;
	wk->chan = req->bss->channel;
	wk->sdata = sdata;
	wk->done = ieee80211_assoc_done;

	if (req->use_mfp) {
		ifmgd->mfp = IEEE80211_MFP_REQUIRED;
		ifmgd->flags |= IEEE80211_STA_MFP_ENABLED;
	} else {
		ifmgd->mfp = IEEE80211_MFP_DISABLED;
		ifmgd->flags &= ~IEEE80211_STA_MFP_ENABLED;
	}

	if (req->crypto.control_port)
		ifmgd->flags |= IEEE80211_STA_CONTROL_PORT;
	else
		ifmgd->flags &= ~IEEE80211_STA_CONTROL_PORT;

	ieee80211_add_work(wk);
	return 0;
}

int ieee80211_mgd_deauth(struct ieee80211_sub_if_data *sdata,
			 struct cfg80211_deauth_request *req,
			 void *cookie)
{
	struct ieee80211_local *local = sdata->local;
	struct ieee80211_if_managed *ifmgd = &sdata->u.mgd;
	struct ieee80211_work *wk;
	u8 bssid[ETH_ALEN];
	bool assoc_bss = false;

	mutex_lock(&ifmgd->mtx);

	memcpy(bssid, req->bss->bssid, ETH_ALEN);
	if (ifmgd->associated == req->bss) {
		ieee80211_set_disassoc(sdata, false);
		mutex_unlock(&ifmgd->mtx);
		assoc_bss = true;
	} else {
		bool not_auth_yet = false;

		mutex_unlock(&ifmgd->mtx);

		mutex_lock(&local->work_mtx);
		list_for_each_entry(wk, &local->work_list, list) {
			if (wk->sdata != sdata)
				continue;

			if (wk->type != IEEE80211_WORK_DIRECT_PROBE &&
			    wk->type != IEEE80211_WORK_AUTH &&
			    wk->type != IEEE80211_WORK_ASSOC)
				continue;

			if (memcmp(req->bss->bssid, wk->filter_ta, ETH_ALEN))
				continue;

			not_auth_yet = wk->type == IEEE80211_WORK_DIRECT_PROBE;
			list_del_rcu(&wk->list);
			free_work(wk);
			break;
		}
		mutex_unlock(&local->work_mtx);

		/*
		 * If somebody requests authentication and we haven't
		 * sent out an auth frame yet there's no need to send
		 * out a deauth frame either. If the state was PROBE,
		 * then this is the case. If it's AUTH we have sent a
		 * frame, and if it's IDLE we have completed the auth
		 * process already.
		 */
		if (not_auth_yet) {
			__cfg80211_auth_canceled(sdata->dev, bssid);
			return 0;
		}
	}

	printk(KERN_DEBUG "%s: deauthenticating from %pM by local choice (reason=%d)\n",
	       sdata->name, bssid, req->reason_code);

	ieee80211_send_deauth_disassoc(sdata, bssid, IEEE80211_STYPE_DEAUTH,
				       req->reason_code, cookie,
				       !req->local_state_change);
	if (assoc_bss)
		sta_info_destroy_addr(sdata, bssid);

	ieee80211_recalc_idle(sdata->local);

	return 0;
}

int ieee80211_mgd_disassoc(struct ieee80211_sub_if_data *sdata,
			   struct cfg80211_disassoc_request *req,
			   void *cookie)
{
	struct ieee80211_if_managed *ifmgd = &sdata->u.mgd;
	u8 bssid[ETH_ALEN];

	mutex_lock(&ifmgd->mtx);

	/*
	 * cfg80211 should catch this ... but it's racy since
	 * we can receive a disassoc frame, process it, hand it
	 * to cfg80211 while that's in a locked section already
	 * trying to tell us that the user wants to disconnect.
	 */
	if (ifmgd->associated != req->bss) {
		mutex_unlock(&ifmgd->mtx);
		return -ENOLINK;
	}

	printk(KERN_DEBUG "%s: disassociating from %pM by local choice (reason=%d)\n",
	       sdata->name, req->bss->bssid, req->reason_code);

	memcpy(bssid, req->bss->bssid, ETH_ALEN);
	ieee80211_set_disassoc(sdata, false);

	mutex_unlock(&ifmgd->mtx);

	ieee80211_send_deauth_disassoc(sdata, req->bss->bssid,
			IEEE80211_STYPE_DISASSOC, req->reason_code,
			cookie, !req->local_state_change);
	sta_info_destroy_addr(sdata, bssid);

	ieee80211_recalc_idle(sdata->local);

	return 0;
}

<<<<<<< HEAD
int ieee80211_mgd_action(struct ieee80211_sub_if_data *sdata,
			 struct ieee80211_channel *chan,
			 enum nl80211_channel_type channel_type,
			 bool channel_type_valid,
			 const u8 *buf, size_t len, u64 *cookie)
{
	struct ieee80211_local *local = sdata->local;
	struct ieee80211_if_managed *ifmgd = &sdata->u.mgd;
	struct sk_buff *skb;

	/* Check that we are on the requested channel for transmission */
	if (chan != local->tmp_channel &&
	    chan != local->oper_channel)
		return -EBUSY;
	if (channel_type_valid &&
	    (channel_type != local->tmp_channel_type &&
	     channel_type != local->_oper_channel_type))
		return -EBUSY;

	skb = dev_alloc_skb(local->hw.extra_tx_headroom + len);
	if (!skb)
		return -ENOMEM;
	skb_reserve(skb, local->hw.extra_tx_headroom);

	memcpy(skb_put(skb, len), buf, len);

	if (!(ifmgd->flags & IEEE80211_STA_MFP_ENABLED))
		IEEE80211_SKB_CB(skb)->flags |=
			IEEE80211_TX_INTFL_DONT_ENCRYPT;
	IEEE80211_SKB_CB(skb)->flags |= IEEE80211_TX_INTFL_NL80211_FRAME_TX |
		IEEE80211_TX_CTL_REQ_TX_STATUS;
	skb->dev = sdata->dev;
	ieee80211_tx_skb(sdata, skb);

	*cookie = (unsigned long) skb;
	return 0;
}

=======
>>>>>>> abf52f86
void ieee80211_cqm_rssi_notify(struct ieee80211_vif *vif,
			       enum nl80211_cqm_rssi_threshold_event rssi_event,
			       gfp_t gfp)
{
	struct ieee80211_sub_if_data *sdata = vif_to_sdata(vif);

	trace_api_cqm_rssi_notify(sdata, rssi_event);

	cfg80211_cqm_rssi_notify(sdata->dev, rssi_event, gfp);
}
EXPORT_SYMBOL(ieee80211_cqm_rssi_notify);<|MERGE_RESOLUTION|>--- conflicted
+++ resolved
@@ -1763,35 +1763,7 @@
 void ieee80211_sta_work(struct ieee80211_sub_if_data *sdata)
 {
 	struct ieee80211_local *local = sdata->local;
-<<<<<<< HEAD
-	struct ieee80211_if_managed *ifmgd;
-	struct sk_buff *skb;
-
-	if (!ieee80211_sdata_running(sdata))
-		return;
-
-	if (local->scanning)
-		return;
-
-	if (WARN_ON(sdata->vif.type != NL80211_IFTYPE_STATION))
-		return;
-
-	/*
-	 * ieee80211_queue_work() should have picked up most cases,
-	 * here we'll pick the rest.
-	 */
-	if (WARN(local->suspended, "STA MLME work scheduled while "
-		 "going to suspend\n"))
-		return;
-
-	ifmgd = &sdata->u.mgd;
-
-	/* first process frames to avoid timing out while a frame is pending */
-	while ((skb = skb_dequeue(&ifmgd->skb_queue)))
-		ieee80211_sta_rx_queued_mgmt(sdata, skb);
-=======
 	struct ieee80211_if_managed *ifmgd = &sdata->u.mgd;
->>>>>>> abf52f86
 
 	/* then process the rest of the work */
 	mutex_lock(&ifmgd->mtx);
@@ -2092,23 +2064,9 @@
 			cfg80211_send_assoc_timeout(wk->sdata->dev,
 						    wk->filter_ta);
 			return WORK_DONE_DESTROY;
-		} else {
-			mutex_unlock(&wk->sdata->u.mgd.mtx);
-#ifdef CONFIG_INET
-			/*
-			 * configure ARP filter IP addresses to the driver,
-			 * intentionally outside the mgd mutex.
-			 */
-			rtnl_lock();
-			ieee80211_set_arp_filter(wk->sdata);
-			rtnl_unlock();
-#endif
 		}
-<<<<<<< HEAD
-=======
 
 		mutex_unlock(&wk->sdata->u.mgd.mtx);
->>>>>>> abf52f86
 	}
 
 	cfg80211_send_rx_assoc(wk->sdata->dev, skb->data, skb->len);
@@ -2338,47 +2296,6 @@
 	return 0;
 }
 
-<<<<<<< HEAD
-int ieee80211_mgd_action(struct ieee80211_sub_if_data *sdata,
-			 struct ieee80211_channel *chan,
-			 enum nl80211_channel_type channel_type,
-			 bool channel_type_valid,
-			 const u8 *buf, size_t len, u64 *cookie)
-{
-	struct ieee80211_local *local = sdata->local;
-	struct ieee80211_if_managed *ifmgd = &sdata->u.mgd;
-	struct sk_buff *skb;
-
-	/* Check that we are on the requested channel for transmission */
-	if (chan != local->tmp_channel &&
-	    chan != local->oper_channel)
-		return -EBUSY;
-	if (channel_type_valid &&
-	    (channel_type != local->tmp_channel_type &&
-	     channel_type != local->_oper_channel_type))
-		return -EBUSY;
-
-	skb = dev_alloc_skb(local->hw.extra_tx_headroom + len);
-	if (!skb)
-		return -ENOMEM;
-	skb_reserve(skb, local->hw.extra_tx_headroom);
-
-	memcpy(skb_put(skb, len), buf, len);
-
-	if (!(ifmgd->flags & IEEE80211_STA_MFP_ENABLED))
-		IEEE80211_SKB_CB(skb)->flags |=
-			IEEE80211_TX_INTFL_DONT_ENCRYPT;
-	IEEE80211_SKB_CB(skb)->flags |= IEEE80211_TX_INTFL_NL80211_FRAME_TX |
-		IEEE80211_TX_CTL_REQ_TX_STATUS;
-	skb->dev = sdata->dev;
-	ieee80211_tx_skb(sdata, skb);
-
-	*cookie = (unsigned long) skb;
-	return 0;
-}
-
-=======
->>>>>>> abf52f86
 void ieee80211_cqm_rssi_notify(struct ieee80211_vif *vif,
 			       enum nl80211_cqm_rssi_threshold_event rssi_event,
 			       gfp_t gfp)
